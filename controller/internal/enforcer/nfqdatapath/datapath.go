--- conflicted
+++ resolved
@@ -8,7 +8,6 @@
 	"sync"
 	"time"
 
-	"go.aporeto.io/trireme-lib/buildflags"
 	"go.aporeto.io/trireme-lib/collector"
 	"go.aporeto.io/trireme-lib/common"
 	"go.aporeto.io/trireme-lib/controller/constants"
@@ -198,20 +197,12 @@
 			zap.L().Fatal("Failed to set conntrack options", zap.Error(err))
 		}
 
-<<<<<<< HEAD
 		cmd = exec.Command(sysctlCmd, "-w", "net.ipv4.ip_early_demux=0")
 		if err := cmd.Run(); err != nil {
 			// On some linux systems ip_early_demux does not
 			// exist inside the network namespace. Even if this fails
 			// we do not want to log it as an Error.
-			zap.L().Info("Failed to set early demux options", zap.Error(err))
-=======
-		if mode == constants.LocalServer && !buildflags.IsLegacyKernel() {
-			cmd = exec.Command(sysctlCmd, "-w", "net.ipv4.ip_early_demux=0")
-			if err := cmd.Run(); err != nil {
-				zap.L().Fatal("Failed to set early demux options", zap.Error(err))
-			}
->>>>>>> ab848cc8
+			zap.L().Info("IP early demux is not disabled for this context", zap.Error(err))
 		}
 	}
 
