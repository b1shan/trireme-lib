package nfqdatapath

// Go libraries
import (
	"context"
	"fmt"
	"strconv"
	"sync"
	"time"

<<<<<<< HEAD
=======
	"github.com/blang/semver"
	"go.aporeto.io/trireme-lib/buildflags"
>>>>>>> 10e819b4
	"go.aporeto.io/trireme-lib/collector"
	"go.aporeto.io/trireme-lib/common"
	"go.aporeto.io/trireme-lib/controller/constants"
	"go.aporeto.io/trireme-lib/controller/internal/enforcer/acls"
	enforcerconstants "go.aporeto.io/trireme-lib/controller/internal/enforcer/constants"

	"go.aporeto.io/trireme-lib/controller/internal/enforcer/dnsproxy"

	"go.aporeto.io/trireme-lib/controller/internal/enforcer/nfqdatapath/afinetrawsocket"
	"go.aporeto.io/trireme-lib/controller/internal/enforcer/nfqdatapath/nflog"
	"go.aporeto.io/trireme-lib/controller/internal/enforcer/nfqdatapath/tokenaccessor"
	"go.aporeto.io/trireme-lib/controller/pkg/connection"
	"go.aporeto.io/trireme-lib/controller/pkg/flowtracking"
	"go.aporeto.io/trireme-lib/controller/pkg/fqconfig"
	"go.aporeto.io/trireme-lib/controller/pkg/ipsetmanager"
	"go.aporeto.io/trireme-lib/controller/pkg/packet"
	"go.aporeto.io/trireme-lib/controller/pkg/packetprocessor"
	"go.aporeto.io/trireme-lib/controller/pkg/packettracing"
	"go.aporeto.io/trireme-lib/controller/pkg/pucontext"
	"go.aporeto.io/trireme-lib/controller/pkg/secrets"
	"go.aporeto.io/trireme-lib/controller/runtime"
	"go.aporeto.io/trireme-lib/policy"
	"go.aporeto.io/trireme-lib/utils/cache"
	"go.aporeto.io/trireme-lib/utils/portcache"
	"go.aporeto.io/trireme-lib/utils/portspec"
	"go.uber.org/zap"
)

// DefaultExternalIPTimeout is the default used for the cache for External IPTimeout.
const DefaultExternalIPTimeout = "500ms"

var collectCounterInterval = 30 * time.Second

// GetUDPRawSocket is placeholder for createSocket function. It is useful to mock tcp unit tests.
var GetUDPRawSocket = afinetrawsocket.CreateSocket

type debugpacketmessage struct {
	Mark    int
	p       *packet.Packet
	tcpConn *connection.TCPConnection
	udpConn *connection.UDPConnection
	err     error
	network bool
}

// Datapath is the structure holding all information about a connection filter
type Datapath struct {

	// Configuration parameters
	filterQueue    *fqconfig.FilterQueue
	collector      collector.EventCollector
	tokenAccessor  tokenaccessor.TokenAccessor
	service        packetprocessor.PacketProcessor
	secrets        secrets.Secrets
	nflogger       nflog.NFLogger
	procMountPoint string

	targetNetworks *acls.ACLCache
	// Internal structures and caches
	// Key=ContextId Value=puContext
	puFromContextID cache.DataStore
	puFromMark      cache.DataStore
	puFromUser      cache.DataStore
	puFromHash      cache.DataStore

	contextIDFromTCPPort *portcache.PortCache
	contextIDFromUDPPort *portcache.PortCache
	// For remotes this is a reverse link to the context
	puFromIP *pucontext.PUContext

	// Hash based on source IP/Port to capture SynAck packets with possible NAT.
	// When a new connection is created, we has the source IP/port. A return
	// poacket might come with a different source IP NAT is done later.
	// If we don't receife a return SynAck in 20 seconds, it expires
	sourcePortConnectionCache cache.DataStore

	// Hash on full five-tuple and return the connection
	// These are auto-expired connections after 60 seconds of inactivity.
	appOrigConnectionTracker  cache.DataStore
	appReplyConnectionTracker cache.DataStore
	netOrigConnectionTracker  cache.DataStore
	netReplyConnectionTracker cache.DataStore

	udpSourcePortConnectionCache cache.DataStore

	// Hash on full five-tuple and return the connection
	// These are auto-expired connections after 60 seconds of inactivity.
	udpAppOrigConnectionTracker  cache.DataStore
	udpAppReplyConnectionTracker cache.DataStore
	udpNetOrigConnectionTracker  cache.DataStore
	udpNetReplyConnectionTracker cache.DataStore
	udpNatConnectionTracker      cache.DataStore
	udpFinPacketTracker          cache.DataStore

	// CacheTimeout used for Trireme auto-detecion
	ExternalIPCacheTimeout time.Duration

	// Packettracing Cache :: We don't mark this in pucontext since it gets recreated on every policy update and we need to persist across them
	packetTracingCache cache.DataStore

	// mode captures the mode of the enforcer
	mode constants.ModeType

	// ack size
	ackSize uint32

	// conntrack is the conntrack client
	conntrack  flowtracking.FlowClient
	dnsProxy   *dnsproxy.Proxy
	aclmanager ipsetmanager.ACLManager

	mutualAuthorization bool
	packetLogs          bool

	// udp socket fd for application.
	udpSocketWriter afinetrawsocket.SocketWriter

	puToPortsMap      map[string]map[string]bool
	puCountersChannel chan *pucontext.PUContext

	agentVersion semver.Version

	logLevelLock sync.RWMutex
}

type tracingCacheEntry struct {
	direction packettracing.TracingDirection
}

func createPolicy(networks []string) policy.IPRuleList {
	var rules policy.IPRuleList

	f := policy.FlowPolicy{
		Action: policy.Accept,
	}

	addresses := []string{}

	addresses = append(addresses, networks...)

	iprule := policy.IPRule{
		Addresses: addresses,
		Ports:     []string{"0:65535"},
		Protocols: []string{constants.TCPProtoNum},
		Policy:    &f,
	}

	rules = append(rules, iprule)
	return rules
}

// New will create a new data path structure. It instantiates the data stores
// needed to track sessions. The data path is started with a different call.
// Only required parameters must be provided. Rest a pre-populated with defaults.
func New(
	mutualAuth bool,
	filterQueue *fqconfig.FilterQueue,
	collector collector.EventCollector,
	serverID string,
	validity time.Duration,
	service packetprocessor.PacketProcessor,
	secrets secrets.Secrets,
	mode constants.ModeType,
	procMountPoint string,
	ExternalIPCacheTimeout time.Duration,
	packetLogs bool,
	tokenaccessor tokenaccessor.TokenAccessor,
	puFromContextID cache.DataStore,
	cfg *runtime.Configuration,
	aclmanager ipsetmanager.ACLManager,
	agentVersion semver.Version,
) *Datapath {

	if ExternalIPCacheTimeout <= 0 {
		var err error
		ExternalIPCacheTimeout, err = time.ParseDuration(enforcerconstants.DefaultExternalIPTimeout)
		if err != nil {
			ExternalIPCacheTimeout = time.Second
		}
	}

	if mode == constants.RemoteContainer || mode == constants.LocalServer {
		// Make conntrack liberal for TCP
		adjustConntrack(mode)
	}

	contextIDFromTCPPort := portcache.NewPortCache("contextIDFromTCPPort")
	contextIDFromUDPPort := portcache.NewPortCache("contextIDFromUDPPort")

	udpSocketWriter, err := GetUDPRawSocket(afinetrawsocket.ApplicationRawSocketMark, "udp")

	if err != nil {
		zap.L().Error("Unable to create raw socket for udp packet transmission", zap.Error(err))
	}

	d := &Datapath{
		puFromMark:           cache.NewCache("puFromMark"),
		puFromUser:           cache.NewCache("puFromUser"),
		puFromHash:           cache.NewCache("puFromHash"),
		contextIDFromTCPPort: contextIDFromTCPPort,
		contextIDFromUDPPort: contextIDFromUDPPort,

		puFromContextID: puFromContextID,

		sourcePortConnectionCache: cache.NewCacheWithExpiration("sourcePortConnectionCache", time.Second*24),
		appOrigConnectionTracker:  cache.NewCacheWithExpiration("appOrigConnectionTracker", time.Second*24),
		appReplyConnectionTracker: cache.NewCacheWithExpiration("appReplyConnectionTracker", time.Second*24),
		netOrigConnectionTracker:  cache.NewCacheWithExpiration("netOrigConnectionTracker", time.Second*24),
		netReplyConnectionTracker: cache.NewCacheWithExpiration("netReplyConnectionTracker", time.Second*24),

		udpSourcePortConnectionCache: cache.NewCacheWithExpiration("udpSourcePortConnectionCache", time.Second*60),
		udpAppOrigConnectionTracker:  cache.NewCacheWithExpiration("udpAppOrigConnectionTracker", time.Second*60),
		udpAppReplyConnectionTracker: cache.NewCacheWithExpiration("udpAppReplyConnectionTracker", time.Second*60),
		udpNetOrigConnectionTracker:  cache.NewCacheWithExpiration("udpNetOrigConnectionTracker", time.Second*60),
		udpNetReplyConnectionTracker: cache.NewCacheWithExpiration("udpNetReplyConnectionTracker", time.Second*60),
		udpNatConnectionTracker:      cache.NewCacheWithExpiration("udpNatConnectionTracker", time.Second*60),
		udpFinPacketTracker:          cache.NewCacheWithExpiration("udpFinPacketTracker", time.Second*60),
		packetTracingCache:           cache.NewCache("PacketTracingCache"),
		targetNetworks:               acls.NewACLCache(),
		ExternalIPCacheTimeout:       ExternalIPCacheTimeout,
		filterQueue:                  filterQueue,
		mutualAuthorization:          mutualAuth,
		service:                      service,
		collector:                    collector,
		tokenAccessor:                tokenaccessor,
		secrets:                      secrets,
		ackSize:                      secrets.AckSize(),
		mode:                         mode,
		procMountPoint:               procMountPoint,
		packetLogs:                   packetLogs,
		udpSocketWriter:              udpSocketWriter,
		puToPortsMap:                 map[string]map[string]bool{},
		puCountersChannel:            make(chan *pucontext.PUContext, 220),
		aclmanager:                   aclmanager,
		agentVersion:                 agentVersion,
	}

	if err = d.SetTargetNetworks(cfg); err != nil {
		zap.L().Error("Error adding target networks to the ACLs", zap.Error(err))
	}

	d.nflogger = nflog.NewNFLogger(11, 10, d.puContextDelegate, collector)

	if mode != constants.RemoteContainer {
		go d.autoPortDiscovery()
	}

	return d
}

// NewWithDefaults create a new data path with most things used by default
func NewWithDefaults(
	serverID string,
	collector collector.EventCollector,
	service packetprocessor.PacketProcessor,
	secrets secrets.Secrets,
	mode constants.ModeType,
	procMountPoint string,
	targetNetworks []string,
	aclmanager ipsetmanager.ACLManager,
) *Datapath {

	if collector == nil {
		zap.L().Fatal("Collector must be given to NewDefaultDatapathEnforcer")
	}

	defaultMutualAuthorization := false
	defaultFQConfig := fqconfig.NewFilterQueueWithDefaults()
	defaultValidity := constants.DatapathTokenValidity
	defaultExternalIPCacheTimeout, err := time.ParseDuration(enforcerconstants.DefaultExternalIPTimeout)
	if err != nil {
		defaultExternalIPCacheTimeout = time.Second
	}
	defaultPacketLogs := false

	tokenAccessor, err := tokenaccessor.New(serverID, defaultValidity, secrets, false)
	if err != nil {
		zap.L().Fatal("Cannot create a token engine", zap.Error(err))
	}

	puFromContextID := cache.NewCache("puFromContextID")

	e := New(
		defaultMutualAuthorization,
		defaultFQConfig,
		collector,
		serverID,
		defaultValidity,
		service,
		secrets,
		mode,
		procMountPoint,
		defaultExternalIPCacheTimeout,
		defaultPacketLogs,
		tokenAccessor,
		puFromContextID,
		&runtime.Configuration{TCPTargetNetworks: targetNetworks},
		aclmanager,
		semver.Version{},
	)

	conntrackClient, err := flowtracking.NewClient(context.Background())
	if err != nil {
		return nil
	}
	e.conntrack = conntrackClient

	e.dnsProxy = dnsproxy.New(puFromContextID, conntrackClient, collector, e.aclmanager)

	return e
}

func (d *Datapath) collectCounters() {
	keysList := d.puFromContextID.KeyList()
	zap.L().Debug("Collecting Counters for", zap.Int("Num PU", len(keysList)))
	for _, keys := range keysList {
		val, err := d.puFromContextID.Get(keys)
		if err != nil {
			continue
		}
		counters := val.(*pucontext.PUContext).GetErrorCounters()
		d.collector.CollectCounterEvent(
			&collector.CounterReport{
				ContextID: keys.(string),
				Counters:  counters,
				Namespace: val.(*pucontext.PUContext).ManagementNamespace(),
			})
	}
	counters := pucontext.GetErrorCounters()
	d.collector.CollectCounterEvent(
		&collector.CounterReport{
			ContextID: "",
			Counters:  counters,
			Namespace: "",
		})
}
func (d *Datapath) counterCollector(ctx context.Context) {

	for {
		//drain the channel everytime we come here
		select {
		case pu := <-d.puCountersChannel:
			counters := pu.GetErrorCounters()
			d.collector.CollectCounterEvent(&collector.CounterReport{
				ContextID: pu.ManagementID(),
				Counters:  counters,
				Namespace: pu.ManagementNamespace(),
			})

		case <-ctx.Done():
			d.collectCounters()
			return
		case <-time.After(collectCounterInterval):
			d.collectCounters()

		}

	}
}

// Enforce implements the Enforce interface method and configures the data path for a new PU
func (d *Datapath) Enforce(contextID string, puInfo *policy.PUInfo) error {

	// Always create a new PU context
	pu, err := pucontext.NewPU(contextID, puInfo, d.ExternalIPCacheTimeout)
	if err != nil {
		return fmt.Errorf("error creating new pu: %s", err)
	}
	// this context pointer is about to get lost. reclaims its counters
	select {
	case d.puCountersChannel <- pu:
	default:
		zap.L().Debug("Failed to enqueue pu to counters channel")
		counters := pu.GetErrorCounters()
		d.collector.CollectCounterEvent(&collector.CounterReport{
			ContextID: pu.ID(),
			Counters:  counters,
			Namespace: pu.ManagementNamespace(),
		})

	}
	// Cache PUs for retrieval based on packet information
	if pu.Type() != common.ContainerPU {
		mark, tcpPorts, udpPorts := pu.GetProcessKeys()
		d.puFromMark.AddOrUpdate(mark, pu)

		if pu.Type() == common.UIDLoginPU {
			user := puInfo.Runtime.Options().UserID
			d.puFromUser.AddOrUpdate(user, pu)
		}

		for _, port := range tcpPorts {
			if port == "0" {
				continue
			}

			portSpec, err := portspec.NewPortSpecFromString(port, contextID)
			if err != nil {
				continue
			}

			if puInfo.Runtime.PUType() == common.HostPU {
				d.contextIDFromTCPPort.AddPortSpecToEnd(portSpec)
			} else {
				d.contextIDFromTCPPort.AddPortSpec(portSpec)
			}
		}

		for _, port := range udpPorts {

			portSpec, err := portspec.NewPortSpecFromString(port, contextID)
			if err != nil {
				continue
			}

			// check for host pu and add its ports to the end.
			if puInfo.Runtime.PUType() == common.HostPU {
				d.contextIDFromUDPPort.AddPortSpecToEnd(portSpec)
			} else {
				d.contextIDFromUDPPort.AddPortSpec(portSpec)
			}
		}

	} else {
		d.puFromIP = pu
	}

	// start the dns proxy server for the first time.
	if _, err := d.puFromContextID.Get(contextID); err != nil {
		if err := d.dnsProxy.StartDNSServer(contextID, puInfo.Policy.DNSProxyPort()); err != nil {
			zap.L().Error("could not start dns server for PU", zap.String("contexID", contextID), zap.Error(err))
		}
	}

	// Cache PU to its contextID hash.
	d.puFromHash.AddOrUpdate(pu.HashID(), pu)

	// Cache PU from contextID for management and policy updates
	d.puFromContextID.AddOrUpdate(contextID, pu)

	return nil
}

// Unenforce removes the configuration for the given PU
func (d *Datapath) Unenforce(contextID string) error {

	var err error

	puContext, err := d.puFromContextID.Get(contextID)
	if err != nil {
		return fmt.Errorf("contextid not found in enforcer: %s", err)
	}
	// Pu is being unenforcer. Collect its counters

	d.puCountersChannel <- puContext.(*pucontext.PUContext)
	// Cleanup the IP based lookup
	pu := puContext.(*pucontext.PUContext)
	// this context pointer is about to get lost. reclaims its counters
	select {
	case d.puCountersChannel <- pu:
	default:
		zap.L().Debug("Failed to enqueue pu to counters channel")
		counters := pu.GetErrorCounters()
		d.collector.CollectCounterEvent(&collector.CounterReport{
			ContextID: pu.ID(),
			Counters:  counters,
			Namespace: pu.ManagementNamespace(),
		})

	}
	// Cleanup the mark information
	if err = d.puFromMark.Remove(pu.Mark()); err != nil {
		zap.L().Debug("Unable to remove cache entry during unenforcement",
			zap.String("Mark", pu.Mark()),
			zap.Error(err),
		)
	}

	// Cleanup the username
	if pu.Type() == common.UIDLoginPU {
		if err = d.puFromUser.Remove(pu.Username()); err != nil {
			zap.L().Debug("PU not found for the username", zap.String("username", pu.Username()))
		}
	}
	// Cleanup the port cache
	for _, port := range pu.TCPPorts() {
		if port == "0" {
			continue
		}

		if err := d.contextIDFromTCPPort.RemoveStringPorts(port); err != nil {
			zap.L().Debug("Unable to remove cache entry during unenforcement",
				zap.String("TCPPort", port),
				zap.Error(err),
			)
		}
	}

	for _, port := range pu.UDPPorts() {
		if err := d.contextIDFromUDPPort.RemoveStringPorts(port); err != nil {
			zap.L().Debug("Unable to remove cache entry during unenforcement",
				zap.String("UDPPort", port),
				zap.Error(err),
			)
		}
	}

	// Cleanup the contextID hash cache.
	if err := d.puFromHash.RemoveWithDelay(pu.HashID(), 10*time.Second); err != nil {
		zap.L().Warn("unable to remove pucontext from hash cache",
			zap.String("hash", pu.HashID()),
			zap.Error(err),
		)
	}

	// Cleanup the contextID cache
	if err := d.puFromContextID.RemoveWithDelay(contextID, 10*time.Second); err != nil {
		zap.L().Warn("Unable to remove context from cache",
			zap.String("contextID", contextID),
			zap.Error(err),
		)
	}

	d.dnsProxy.ShutdownDNS(contextID)

	return nil
}

// SetTargetNetworks sets new target networks used by datapath
func (d *Datapath) SetTargetNetworks(cfg *runtime.Configuration) error {

	networks := cfg.TCPTargetNetworks

	if len(networks) == 0 {
		networks = []string{"0.0.0.0/1", "128.0.0.0/1", "::/0"}
	}

	d.targetNetworks = acls.NewACLCache()
	targetacl := createPolicy(networks)
	return d.targetNetworks.AddRuleList(targetacl)
}

// GetFilterQueue returns the filter queues used by the data path
func (d *Datapath) GetFilterQueue() *fqconfig.FilterQueue {

	return d.filterQueue
}

// Run starts the application and network interceptors
func (d *Datapath) Run(ctx context.Context) error {

	zap.L().Debug("Start enforcer", zap.Int("mode", int(d.mode)))

	if d.conntrack == nil {
		conntrackClient, err := flowtracking.NewClient(ctx)
		if err != nil {
			return err
		}
		d.conntrack = conntrackClient
	}

	if d.dnsProxy == nil {
		d.dnsProxy = dnsproxy.New(d.puFromContextID, d.conntrack, d.collector, d.aclmanager)
	}

	d.startInterceptors(ctx)

	go d.nflogger.Run(ctx)
	go d.counterCollector(ctx)
	return nil
}

// UpdateSecrets updates the secrets used for signing communication between trireme instances
func (d *Datapath) UpdateSecrets(token secrets.Secrets) error {

	d.secrets = token
	return d.tokenAccessor.SetToken(d.tokenAccessor.GetTokenServerID(), d.tokenAccessor.GetTokenValidity(), token)
}

// PacketLogsEnabled returns true if the packet logs are enabled.
func (d *Datapath) PacketLogsEnabled() bool {
	d.logLevelLock.RLock()
	defer d.logLevelLock.RUnlock()

	return d.packetLogs
}

// SetLogLevel sets log level.
func (d *Datapath) SetLogLevel(level constants.LogLevel) error {

	d.logLevelLock.Lock()
	defer d.logLevelLock.Unlock()

	d.packetLogs = false
	if level == constants.Trace {
		d.packetLogs = true
	}

	return nil
}

// CleanUp implements the cleanup interface.
func (d *Datapath) CleanUp() error {
	d.cleanupPlatform()
	return nil
}

func (d *Datapath) puContextDelegate(hash string) (*pucontext.PUContext, error) {

	pu, err := d.puFromHash.Get(hash)
	if err != nil {
		return nil, fmt.Errorf("unable to find pucontext in cache with hash %s: %v", hash, err)
	}

	return pu.(*pucontext.PUContext), nil
}

func (d *Datapath) reportFlow(p *packet.Packet, src, dst *collector.EndPoint, context *pucontext.PUContext, mode string, report *policy.FlowPolicy, actual *policy.FlowPolicy) {

	c := &collector.FlowRecord{
		ContextID:   context.ID(),
		Source:      src,
		Destination: dst,
		Tags:        context.Annotations(),
		Action:      actual.Action,
		DropReason:  mode,
		PolicyID:    actual.PolicyID,
		L4Protocol:  p.IPProto(),
		Namespace:   context.ManagementNamespace(),
		Count:       1,
	}

	if report.ObserveAction.Observed() {
		c.ObservedAction = report.Action
		c.ObservedPolicyID = report.PolicyID
	}

	d.collector.CollectFlowEvent(c)
}

// contextFromIP returns the PU context from the default IP if remote. Otherwise
// it returns the context from the port or mark values of the packet. Synack
// packets are again special and the flow is reversed. If a container doesn't supply
// its IP information, we use the default IP. This will only work with remotes
// and Linux processes.
func (d *Datapath) contextFromIP(app bool, mark string, port uint16, protocol uint8) (*pucontext.PUContext, error) {

	if d.puFromIP != nil {
		return d.puFromIP, nil
	}

	if app {
		pu, err := d.puFromMark.Get(mark)
		if err != nil {
			zap.L().Error("Unable to find context for application flow with mark",
				zap.String("mark", mark),
				zap.Int("protocol", int(protocol)),
				zap.Int("port", int(port)),
			)
			return nil, pucontext.PuContextError(pucontext.ErrMarkNotFound, "Mark Not Found")
		}
		return pu.(*pucontext.PUContext), nil
	}

	// Network packets for non container traffic
	if protocol == packet.IPProtocolTCP {
		contextID, err := d.contextIDFromTCPPort.GetSpecValueFromPort(port)
		if err != nil {
			zap.L().Debug("Could not find PU context for TCP server port ", zap.Uint16("port", port))
			return nil, pucontext.PuContextError(pucontext.ErrPortNotFound, fmt.Sprintf(" TCP Port Not Found %v", port))
		}

		pu, err := d.puFromContextID.Get(contextID)
		if err != nil {
			return nil, pucontext.PuContextError(pucontext.ErrContextIDNotFound, "")
		}
		return pu.(*pucontext.PUContext), nil
	}

	if protocol == packet.IPProtocolUDP {
		contextID, err := d.contextIDFromUDPPort.GetSpecValueFromPort(port)
		if err != nil {
			zap.L().Debug("Could not find PU context for UDP server port ", zap.Uint16("port", port))
			return nil, pucontext.PuContextError(pucontext.ErrPortNotFound, fmt.Sprintf("UDP Port Not Found %v", port))
		}

		pu, err := d.puFromContextID.Get(contextID)
		if err != nil {
			return nil, pucontext.PuContextError(pucontext.ErrContextIDNotFound, fmt.Sprintf("contextID %s not Found", contextID))
		}
		return pu.(*pucontext.PUContext), nil
	}

	zap.L().Error("Invalid protocol ", zap.Uint8("protocol", protocol))

	return nil, pucontext.PuContextError(pucontext.ErrInvalidProtocol, fmt.Sprintf("Invalid Protocol %d", int(protocol)))
}

// EnableDatapathPacketTracing enable nfq datapath packet tracing
func (d *Datapath) EnableDatapathPacketTracing(ctx context.Context, contextID string, direction packettracing.TracingDirection, interval time.Duration) error {

	if _, err := d.puFromContextID.Get(contextID); err != nil {
		return fmt.Errorf("contextID %s does not exist", contextID)
	}
	d.packetTracingCache.AddOrUpdate(contextID, &tracingCacheEntry{
		direction: direction,
	})
	go func() {
		<-time.After(interval)
		d.packetTracingCache.Remove(contextID) // nolint
	}()

	return nil
}

// EnableIPTablesPacketTracing enable iptables -j trace for the particular pu and is much wider packet stream.
func (d *Datapath) EnableIPTablesPacketTracing(ctx context.Context, contextID string, interval time.Duration) error {
	return nil
}

<<<<<<< HEAD
func (d *Datapath) collectUDPPacket(msg *debugpacketmessage) {
	var value interface{}
	var err error
	report := &collector.PacketReport{
		Payload: make([]byte, 64),
	}
	if msg.udpConn == nil {
		if d.puFromIP == nil {
			return
		}
		if value, err = d.packetTracingCache.Get(d.puFromIP.ID()); err != nil {
			//not being traced return
			return
		}

		report.Claims = d.puFromIP.Identity().GetSlice()
		report.PUID = d.puFromIP.ManagementID()
		report.Namespace = d.puFromIP.ManagementNamespace()
		report.Encrypt = false

	} else {
		//udpConn is not nil
		if value, err = d.packetTracingCache.Get(msg.udpConn.Context.ID()); err != nil {
			return
		}
		report.Encrypt = msg.udpConn.ServiceConnection
		report.Claims = msg.udpConn.Context.Identity().GetSlice()
		report.PUID = msg.udpConn.Context.ManagementID()
		report.Namespace = msg.udpConn.Context.ManagementNamespace()
	}

	if msg.network && !packettracing.IsNetworkPacketTraced(value.(*tracingCacheEntry).direction) {
		return
	} else if !msg.network && !packettracing.IsApplicationPacketTraced(value.(*tracingCacheEntry).direction) {
		return
	}
	report.Protocol = int(packet.IPProtocolUDP)
	report.DestinationIP = msg.p.DestinationAddress().String()
	report.SourceIP = msg.p.SourceAddress().String()
	report.DestinationPort = int(msg.p.DestPort())
	report.SourcePort = int(msg.p.SourcePort())
	if msg.err != nil {
		report.DropReason = msg.err.Error()
		report.Event = packettracing.PacketDropped
	} else {
		report.DropReason = ""
		report.Event = packettracing.PacketReceived
	}
	report.Length = int(msg.p.IPTotalLen())
	report.Mark = msg.Mark
	report.PacketID, _ = strconv.Atoi(msg.p.ID())
	report.TriremePacket = true
	buf := msg.p.GetBuffer(0)
	if len(buf) > 64 {
		copy(report.Payload, msg.p.GetBuffer(0)[0:64])
	} else {
		copy(report.Payload, msg.p.GetBuffer(0))
	}

	d.collector.CollectPacketEvent(report)
}

func (d *Datapath) collectTCPPacket(msg *debugpacketmessage) {
	var value interface{}
	var err error
	report := &collector.PacketReport{}

	if msg.tcpConn == nil {
		if d.puFromIP == nil {
			return
		}

		if value, err = d.packetTracingCache.Get(d.puFromIP.ID()); err != nil {
			//not being traced return
			return
		}

		report.Claims = d.puFromIP.Identity().GetSlice()
		report.PUID = d.puFromIP.ManagementID()
		report.Encrypt = false
		report.Namespace = d.puFromIP.ManagementNamespace()

	} else {

		if value, err = d.packetTracingCache.Get(msg.tcpConn.Context.ID()); err != nil {
			//not being traced return
			return
		}
		//tcpConn is not nil
		report.Encrypt = msg.tcpConn.ServiceConnection
		report.Claims = msg.tcpConn.Context.Identity().GetSlice()
		report.PUID = msg.tcpConn.Context.ManagementID()
		report.Namespace = msg.tcpConn.Context.ManagementNamespace()
	}

	if msg.network && !packettracing.IsNetworkPacketTraced(value.(*tracingCacheEntry).direction) {
		return
	} else if !msg.network && !packettracing.IsApplicationPacketTraced(value.(*tracingCacheEntry).direction) {
		return
	}

	report.TCPFlags = int(msg.p.GetTCPFlags())
	report.Protocol = int(packet.IPProtocolTCP)
	report.DestinationIP = msg.p.DestinationAddress().String()
	report.SourceIP = msg.p.SourceAddress().String()
	report.DestinationPort = int(msg.p.DestPort())
	report.SourcePort = int(msg.p.SourcePort())
	if msg.err != nil {
		report.DropReason = msg.err.Error()
		report.Event = packettracing.PacketDropped
	} else {
		report.DropReason = ""
		report.Event = packettracing.PacketReceived
	}
	report.Length = int(msg.p.IPTotalLen())
	report.Mark = msg.Mark
	report.PacketID, _ = strconv.Atoi(msg.p.ID())
	report.TriremePacket = true
	// Memory allocation must be done only if we are sure we transmitting
	// the report. Leads to unnecessary memory operations otherwise
	// that affect performance
	report.Payload = make([]byte, 64)
	buf := msg.p.GetBuffer(0)
	if len(buf) > 64 {
		copy(report.Payload, msg.p.GetBuffer(0)[0:64])
	} else {
		copy(report.Payload, msg.p.GetBuffer(0))
	}
	d.collector.CollectPacketEvent(report)

=======
// Ping runs ping to the given config.
func (d *Datapath) Ping(ctx context.Context, contextID string, pingConfig *policy.PingConfig) error {
	return d.initiateDiagnostics(ctx, contextID, pingConfig)
>>>>>>> 10e819b4
}<|MERGE_RESOLUTION|>--- conflicted
+++ resolved
@@ -8,11 +8,8 @@
 	"sync"
 	"time"
 
-<<<<<<< HEAD
-=======
 	"github.com/blang/semver"
 	"go.aporeto.io/trireme-lib/buildflags"
->>>>>>> 10e819b4
 	"go.aporeto.io/trireme-lib/collector"
 	"go.aporeto.io/trireme-lib/common"
 	"go.aporeto.io/trireme-lib/controller/constants"
@@ -733,7 +730,6 @@
 	return nil
 }
 
-<<<<<<< HEAD
 func (d *Datapath) collectUDPPacket(msg *debugpacketmessage) {
 	var value interface{}
 	var err error
@@ -864,9 +860,7 @@
 	}
 	d.collector.CollectPacketEvent(report)
 
-=======
 // Ping runs ping to the given config.
 func (d *Datapath) Ping(ctx context.Context, contextID string, pingConfig *policy.PingConfig) error {
 	return d.initiateDiagnostics(ctx, contextID, pingConfig)
->>>>>>> 10e819b4
 }