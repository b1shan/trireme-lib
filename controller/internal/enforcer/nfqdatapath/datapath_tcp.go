package nfqdatapath

// Go libraries
import (
	"fmt"
	"strconv"

	"github.com/mdlayher/netlink"
	"github.com/pkg/errors"
	"go.aporeto.io/trireme-lib/collector"
	"go.aporeto.io/trireme-lib/common"
	"go.aporeto.io/trireme-lib/controller/constants"
	enforcerconstants "go.aporeto.io/trireme-lib/controller/internal/enforcer/constants"
	"go.aporeto.io/trireme-lib/controller/pkg/claimsheader"
	"go.aporeto.io/trireme-lib/controller/pkg/connection"
	"go.aporeto.io/trireme-lib/controller/pkg/packet"
	"go.aporeto.io/trireme-lib/controller/pkg/pucontext"
	"go.aporeto.io/trireme-lib/controller/pkg/tokens"
	"go.aporeto.io/trireme-lib/policy"
	"go.aporeto.io/trireme-lib/utils/cache"
	"go.uber.org/zap"
)

// processNetworkPackets processes packets arriving from network and are destined to the application
func (d *Datapath) processNetworkTCPPackets(p *packet.Packet) (conn *connection.TCPConnection, err error) {
	if d.PacketLogsEnabled() {
		zap.L().Debug("Processing network packet ",
			zap.String("flow", p.L4FlowHash()),
			zap.String("Flags", packet.TCPFlagsToStr(p.GetTCPFlags())),
		)

		defer zap.L().Debug("Finished Processing network packet ",
			zap.String("flow", p.L4FlowHash()),
			zap.String("Flags", packet.TCPFlagsToStr(p.GetTCPFlags())),
			zap.Error(err),
		)
	}

	// Retrieve connection state of SynAck packets and
	// skip processing for SynAck packets that we don't have state
	switch p.GetTCPFlags() & packet.TCPSynAckMask {
	case packet.TCPSynMask:
		conn, err = d.netSynRetrieveState(p)

		if err != nil {
			switch err {
			// Non PU Traffic let it through
			case pucontext.ToError(pucontext.ErrNonPUTraffic):
				return conn, nil
			default:

<<<<<<< HEAD
				if d.packetLogs {
=======
				if d.PacketLogsEnabled() {
>>>>>>> 4eb64d89
					zap.L().Debug("Packet rejected",
						zap.String("flow", p.L4FlowHash()),
						zap.String("Flags", packet.TCPFlagsToStr(p.GetTCPFlags())),
						zap.Error(err),
					)
				}
				return conn, err
			}
		}

	case packet.TCPSynAckMask:
		conn, err = d.netSynAckRetrieveState(p)
		switch err {
		case pucontext.ToError(pucontext.ErrOutOfOrderSynAck):
			// Drop this synack it is for a flow we know which is marked for deletion.
			// We saw a FINACK and this synack has come without we seeing an appsyn for this flow again
			//return conn, fmt.Errorf("%s %s:%d", err, p.SourceAddress().String(), int(p.SourcePort()))
			return conn, pucontext.PuContextError(pucontext.ErrOutOfOrderSynAck, fmt.Sprintf("%s %s:%d", err, p.SourceAddress().String(), int(p.SourcePort())))
		case pucontext.ToError(pucontext.ErrNonPUTraffic):
			d.releaseUnmonitoredFlow(p)
			return conn, nil
		}

	default:
		conn, err = d.netRetrieveState(p)
		if err != nil {
			if d.PacketLogsEnabled() {
				zap.L().Debug("Packet rejected",
					zap.String("flow", p.L4FlowHash()),
					zap.String("Flags", packet.TCPFlagsToStr(p.GetTCPFlags())),
					zap.Error(err),
				)
			}
			return conn, err
		}
	}

	conn.Lock()
	defer conn.Unlock()

<<<<<<< HEAD
	p.Print(packet.PacketStageIncoming, d.packetLogs)

	if d.service != nil {
		if !d.service.PreProcessTCPNetPacket(p, conn.Context, conn) {
			p.Print(packet.PacketFailureService, d.packetLogs)
=======
	p.Print(packet.PacketStageIncoming, d.PacketLogsEnabled())

	if d.service != nil {
		if !d.service.PreProcessTCPNetPacket(p, conn.Context, conn) {
			p.Print(packet.PacketFailureService, d.PacketLogsEnabled())
>>>>>>> 4eb64d89
			//return conn, errors.New("pre service processing failed for network packet")
			return conn, pucontext.PuContextError(pucontext.ErrServicePreprocessorFailed, "pre service processing failed for network packet")
		}
	}

<<<<<<< HEAD
	p.Print(packet.PacketStageAuth, d.packetLogs)
=======
	p.Print(packet.PacketStageAuth, d.PacketLogsEnabled())
>>>>>>> 4eb64d89

	// Match the tags of the packet against the policy rules - drop if the lookup fails
	action, claims, err := d.processNetworkTCPPacket(p, conn.Context, conn)
	if err != nil {
<<<<<<< HEAD
		p.Print(packet.PacketFailureAuth, d.packetLogs)
		if d.packetLogs {
=======
		p.Print(packet.PacketFailureAuth, d.PacketLogsEnabled())
		if d.PacketLogsEnabled() {
>>>>>>> 4eb64d89
			zap.L().Debug("Rejecting packet ",
				zap.String("flow", p.L4FlowHash()),
				zap.String("Flags", packet.TCPFlagsToStr(p.GetTCPFlags())),
				zap.Error(err),
			)
		}
		//return conn, fmt.Errorf("packet processing failed for network packet: %s", err)
		return conn, err
	}

<<<<<<< HEAD
	p.Print(packet.PacketStageService, d.packetLogs)
=======
	p.Print(packet.PacketStageService, d.PacketLogsEnabled())
>>>>>>> 4eb64d89

	if d.service != nil {
		// PostProcessServiceInterface
		if !d.service.PostProcessTCPNetPacket(p, action, claims, conn.Context, conn) {
<<<<<<< HEAD
			p.Print(packet.PacketFailureService, d.packetLogs)
=======
			p.Print(packet.PacketFailureService, d.PacketLogsEnabled())
>>>>>>> 4eb64d89
			//return conn, errors.New("post service processing failed for network packet")
			return conn, pucontext.PuContextError(pucontext.ErrServicePostprocessorFailed, "post service processing failed for network packet")
		}
		// If we received a FIN packet here means the client sent a FIN packet and we can start clearing our cache
		if conn.ServiceConnection && conn.TimeOut > 0 {
			d.netReplyConnectionTracker.SetTimeOut(p.L4FlowHash(), conn.TimeOut) // nolint
		}

	}

	// Accept the packet
	p.UpdateTCPChecksum()
<<<<<<< HEAD
	p.Print(packet.PacketStageOutgoing, d.packetLogs)
=======
	p.Print(packet.PacketStageOutgoing, d.PacketLogsEnabled())
>>>>>>> 4eb64d89

	return conn, nil
}

// processApplicationPackets processes packets arriving from an application and are destined to the network
func (d *Datapath) processApplicationTCPPackets(p *packet.Packet) (conn *connection.TCPConnection, err error) {
	if d.PacketLogsEnabled() {
		zap.L().Debug("Processing application packet ",
			zap.String("flow", p.L4FlowHash()),
			zap.String("Flags", packet.TCPFlagsToStr(p.GetTCPFlags())),
		)

		defer zap.L().Debug("Finished Processing application packet ",
			zap.String("flow", p.L4FlowHash()),
			zap.String("Flags", packet.TCPFlagsToStr(p.GetTCPFlags())),
			zap.Error(err),
		)
	}

	switch p.GetTCPFlags() & packet.TCPSynAckMask {
	case packet.TCPSynMask:
		conn, err = d.appSynRetrieveState(p)
		if err != nil {
			if d.PacketLogsEnabled() {
				zap.L().Debug("Packet rejected",
					zap.String("flow", p.L4FlowHash()),
					zap.String("Flags", packet.TCPFlagsToStr(p.GetTCPFlags())),
					zap.Error(err),
				)
			}
			return conn, err
		}
	case packet.TCPSynAckMask:
		conn, err = d.appSynAckRetrieveState(p)
		if err != nil {
			if d.PacketLogsEnabled() {
				zap.L().Debug("SynAckPacket Ignored",
					zap.String("flow", p.L4FlowHash()),
					zap.String("Flags", packet.TCPFlagsToStr(p.GetTCPFlags())),
				)
			}

			cid, err := d.contextIDFromTCPPort.GetSpecValueFromPort(p.SourcePort())

			if err == nil {
				item, err := d.puFromContextID.Get(cid.(string))
				if err != nil {
					// Let the packet through if the context is not found
					return conn, nil
				}

				ctx := item.(*pucontext.PUContext)

				// Syn was not seen and this synack packet is coming from a PU
				// we monitor. This is possible only if IP is in the external
				// networks or excluded networks. Let this packet go through
				// for any of these cases. Drop for everything else.
				_, policy, perr := ctx.NetworkACLPolicyFromAddr(p.DestinationAddress(), p.SourcePort())
				if perr == nil && policy.Action.Accepted() {
					return conn, nil
				}

				// Drop this synack as it belongs to PU
				// for which we didn't see syn

				zap.L().Error("Network Syn was not seen, and we are monitoring this PU. Dropping the syn ack packet", zap.String("contextID", cid.(string)), zap.Uint16("port", p.SourcePort()))
				return conn, pucontext.PuContextError(pucontext.ErrNetSynNotSeen, fmt.Sprintf("Network Syn was not seen %s,%d", cid.(string), int(p.SourcePort())))
			}

			// syn ack for non aporeto traffic can be let through
			return conn, nil
		}
	default:
		conn, err = d.appRetrieveState(p)
		if err != nil {
			if d.PacketLogsEnabled() {
				zap.L().Debug("Packet rejected",
					zap.String("flow", p.L4FlowHash()),
					zap.String("Flags", packet.TCPFlagsToStr(p.GetTCPFlags())),
					zap.Error(err),
				)
			}
			return conn, err
		}
	}

	conn.Lock()
	defer conn.Unlock()

<<<<<<< HEAD
	p.Print(packet.PacketStageIncoming, d.packetLogs)
=======
	p.Print(packet.PacketStageIncoming, d.PacketLogsEnabled())
>>>>>>> 4eb64d89

	if d.service != nil {
		// PreProcessServiceInterface
		if !d.service.PreProcessTCPAppPacket(p, conn.Context, conn) {
<<<<<<< HEAD
			p.Print(packet.PacketFailureService, d.packetLogs)
=======
			p.Print(packet.PacketFailureService, d.PacketLogsEnabled())
>>>>>>> 4eb64d89
			//return conn, errors.New("pre service processing failed for application packet")
			return conn, conn.Context.PuContextError(pucontext.ErrServicePreprocessorFailed, fmt.Sprintf("%s:%s:%s", conn.Context.ID(), p.SourceAddress().String(), p.DestinationAddress().String()))
		}
	}

<<<<<<< HEAD
	p.Print(packet.PacketStageAuth, d.packetLogs)
=======
	p.Print(packet.PacketStageAuth, d.PacketLogsEnabled())
>>>>>>> 4eb64d89

	// Match the tags of the packet against the policy rules - drop if the lookup fails
	action, err := d.processApplicationTCPPacket(p, conn.Context, conn)
	if err != nil {
		if d.PacketLogsEnabled() {
			zap.L().Debug("Dropping packet  ",
				zap.String("flow", p.L4FlowHash()),
				zap.String("Flags", packet.TCPFlagsToStr(p.GetTCPFlags())),
				zap.Error(err),
			)
		}
<<<<<<< HEAD
		p.Print(packet.PacketFailureAuth, d.packetLogs)
=======
		p.Print(packet.PacketFailureAuth, d.PacketLogsEnabled())
>>>>>>> 4eb64d89
		//return conn, fmt.Errorf("processing failed for application packet: %s", err)
		return conn, err
	}

<<<<<<< HEAD
	p.Print(packet.PacketStageService, d.packetLogs)
=======
	p.Print(packet.PacketStageService, d.PacketLogsEnabled())
>>>>>>> 4eb64d89

	if d.service != nil {
		// PostProcessServiceInterface
		if !d.service.PostProcessTCPAppPacket(p, action, conn.Context, conn) {
<<<<<<< HEAD
			p.Print(packet.PacketFailureService, d.packetLogs)
=======
			p.Print(packet.PacketFailureService, d.PacketLogsEnabled())
>>>>>>> 4eb64d89
			//return conn, errors.New("post service processing failed for application packet")
			return conn, conn.Context.PuContextError(pucontext.ErrServicePostprocessorFailed, fmt.Sprintf("%s:%s:%s", conn.Context.ID(), p.SourceAddress().String(), p.DestinationAddress().String()))
		}
	}

	// Accept the packet
	p.UpdateTCPChecksum()
<<<<<<< HEAD
	p.Print(packet.PacketStageOutgoing, d.packetLogs)
=======
	p.Print(packet.PacketStageOutgoing, d.PacketLogsEnabled())
>>>>>>> 4eb64d89
	return conn, nil
}

// processApplicationTCPPacket processes a TCP packet and dispatches it to other methods based on the flags
func (d *Datapath) processApplicationTCPPacket(tcpPacket *packet.Packet, context *pucontext.PUContext, conn *connection.TCPConnection) (interface{}, error) {

	if conn == nil {
		return nil, nil
	}

	// State machine based on the flags
	switch tcpPacket.GetTCPFlags() & packet.TCPSynAckMask {
	case packet.TCPSynMask: //Processing SYN packet from Application
		return d.processApplicationSynPacket(tcpPacket, context, conn)

	case packet.TCPAckMask:
		return nil, d.processApplicationAckPacket(tcpPacket, context, conn)

	case packet.TCPSynAckMask:
		return nil, d.processApplicationSynAckPacket(tcpPacket, context, conn)
	default:
		return nil, nil
	}
}

// processApplicationSynPacket processes a single Syn Packet
func (d *Datapath) processApplicationSynPacket(tcpPacket *packet.Packet, context *pucontext.PUContext, conn *connection.TCPConnection) (interface{}, error) {

	// If the packet is not in target networks then look into the external services application cache to
	// make a decision whether the packet should be forwarded. For target networks with external services
	// network syn/ack accepts the packet if it belongs to external services.
	dstAddr := tcpPacket.DestinationAddress()
	dstPort := tcpPacket.DestPort()

	_, pkt, perr := d.targetNetworks.GetMatchingAction(dstAddr, dstPort)
	if perr != nil {
		report, policy, perr := context.ApplicationACLPolicyFromAddr(dstAddr, dstPort)

		if perr == nil && policy.Action.Accepted() {
			return nil, nil
		}

		d.reportExternalServiceFlow(context, report, pkt, true, tcpPacket)
		//return nil, fmt.Errorf("No acls found for external services. Dropping application syn packet")
		return nil, conn.Context.PuContextError(pucontext.ErrDroppedExternalService, fmt.Sprintf("Dropping external service application syn packet %s:%d", tcpPacket.DestinationAddress().String(), int(tcpPacket.DestPort())))
	}

	if policy, err := context.RetrieveCachedExternalFlowPolicy(tcpPacket.DestinationAddress().String() + ":" + strconv.Itoa(int(tcpPacket.DestPort()))); err == nil {
		d.appOrigConnectionTracker.AddOrUpdate(tcpPacket.L4FlowHash(), conn)
		d.sourcePortConnectionCache.AddOrUpdate(tcpPacket.SourcePortHash(packet.PacketTypeApplication), conn)
		return policy, nil
	}

	// We are now processing as a Trireme packet that needs authorization headers
	// Create TCP Option
	tcpOptions := d.createTCPAuthenticationOption([]byte{})

	// Create a token
	tcpData, err := d.tokenAccessor.CreateSynPacketToken(context, &conn.Auth)

	if err != nil {
		return nil, err
	}

	// Set the state indicating that we send out a Syn packet
	conn.SetState(connection.TCPSynSend)

	// Poplate the caches to track the connection
	hash := tcpPacket.L4FlowHash()
	d.appOrigConnectionTracker.AddOrUpdate(hash, conn)
	d.sourcePortConnectionCache.AddOrUpdate(tcpPacket.SourcePortHash(packet.PacketTypeApplication), conn)
	// Attach the tags to the packet and accept the packet
	return nil, tcpPacket.TCPDataAttach(tcpOptions, tcpData)
}

// processApplicationSynAckPacket processes an application SynAck packet
func (d *Datapath) processApplicationSynAckPacket(tcpPacket *packet.Packet, context *pucontext.PUContext, conn *connection.TCPConnection) error {

	// if the traffic belongs to the same pu, let it go
	if conn.GetState() == connection.TCPData && conn.IsLoopbackConnection() {
		return nil
	}

	// If we are already in the connection.TCPData, it means that this is an external flow
	// At this point we can release the flow to the kernel by updating conntrack
	// We can also clean up the state since we are not going to see any more
	// packets from this connection.
	if conn.GetState() == connection.TCPData && !conn.ServiceConnection {
		if err := d.conntrack.UpdateApplicationFlowMark(
			tcpPacket.SourceAddress(),
			tcpPacket.DestinationAddress(),
			tcpPacket.IPProto(),
			tcpPacket.SourcePort(),
			tcpPacket.DestPort(),
			constants.DefaultConnMark,
		); err != nil {
			zap.L().Error("Failed to update conntrack entry for flow at SynAck packet",
				zap.String("context", string(conn.Auth.LocalContext)),
				zap.String("app-conn", tcpPacket.L4ReverseFlowHash()),
				zap.String("state", fmt.Sprintf("%d", conn.GetState())),
				zap.Error(err),
			)
		}

		err1 := d.netOrigConnectionTracker.Remove(tcpPacket.L4ReverseFlowHash())
		err2 := d.appReplyConnectionTracker.Remove(tcpPacket.L4FlowHash())

		if err1 != nil || err2 != nil {
			zap.L().Debug("Failed to remove cache entries")
		}

		return nil
	}

	// We now process packets that need authorization options

	// Create TCP Option
	tcpOptions := d.createTCPAuthenticationOption([]byte{})

	claimsHeader := claimsheader.NewClaimsHeader(
		claimsheader.OptionEncrypt(conn.PacketFlowPolicy.Action.Encrypted()),
	)
	// never returns error
	tcpData, err := d.tokenAccessor.CreateSynAckPacketToken(context, &conn.Auth, claimsHeader)

	if err != nil {
		return err
	}

	// Set the state for future reference
	conn.SetState(connection.TCPSynAckSend)

	// Attach the tags to the packet
	return tcpPacket.TCPDataAttach(tcpOptions, tcpData)
}

// processApplicationAckPacket processes an application ack packet
func (d *Datapath) processApplicationAckPacket(tcpPacket *packet.Packet, context *pucontext.PUContext, conn *connection.TCPConnection) error {

	// Only process the first Ack of a connection. This means that we have received
	// as SynAck packet and we can now process the ACK.
	if conn.GetState() == connection.TCPSynAckReceived && tcpPacket.IsEmptyTCPPayload() {
		// Create a new token that includes the source and destinatio nonse
		// These are both challenges signed by the secret key and random for every
		// connection minimizing the chances of a replay attack
		token, err := d.tokenAccessor.CreateAckPacketToken(context, &conn.Auth)
		if err != nil {
			return err
		}

		tcpOptions := d.createTCPAuthenticationOption([]byte{})

		// Attach the tags to the packet
		if err := tcpPacket.TCPDataAttach(tcpOptions, token); err != nil {
			return err
		}

		conn.SetState(connection.TCPAckSend)

		// If its not a service connection, we release it to the kernel. Subsequent
		// packets after the first data packet, that might be already in the queue
		// will be transmitted through the kernel directly. Service connections are
		// delegated to the service module
		if !conn.ServiceConnection && tcpPacket.SourceAddress().String() != tcpPacket.DestinationAddress().String() &&
			!(tcpPacket.SourceAddress().IsLoopback() && tcpPacket.DestinationAddress().IsLoopback()) {
			if err := d.conntrack.UpdateApplicationFlowMark(
				tcpPacket.SourceAddress(),
				tcpPacket.DestinationAddress(),
				tcpPacket.IPProto(),
				tcpPacket.SourcePort(),
				tcpPacket.DestPort(),
				constants.DefaultConnMark,
			); err != nil {
				zap.L().Error("Failed to update conntrack table for flow after ack packet",
					zap.String("context", string(conn.Auth.LocalContext)),
					zap.String("app-conn", tcpPacket.L4ReverseFlowHash()),
					zap.String("state", fmt.Sprintf("%d", conn.GetState())),
					zap.Error(err),
				)
			}
			context.PuContextError(pucontext.ErrConnectionsProcessed, "") // nolint
		}

		return nil
	}

	// If we are already in the connection.TCPData connection just forward the packet
	if conn.GetState() == connection.TCPData {
		return nil
	}

	if conn.GetState() == connection.UnknownState {
		// Check if the destination is in the external services approved cache
		// and if yes, allow the packet to go and release the flow.
		_, policy, perr := context.ApplicationACLPolicyFromAddr(tcpPacket.DestinationAddress(), tcpPacket.DestPort())

		if perr != nil {
			// If it is an SSH PU, we let the connection go through
			// It means it is a new SSH Session connection, we mark
			// the packet and let it go through.
			if context.Type() == common.SSHSessionPU {
				if err := d.conntrack.UpdateApplicationFlowMark(
					tcpPacket.SourceAddress(),
					tcpPacket.DestinationAddress(),
					tcpPacket.IPProto(),
					tcpPacket.SourcePort(),
					tcpPacket.DestPort(),
					constants.DefaultConnMark,
				); err != nil {
					zap.L().Error("Failed to update conntrack entry for flow at Ack packet",
						zap.String("context", string(conn.Auth.LocalContext)),
						zap.String("app-conn", tcpPacket.L4ReverseFlowHash()),
						zap.String("state", fmt.Sprintf("%d", conn.GetState())),
						zap.Error(err),
					)
				}
				return nil
			}
			conn.Context.PuContextError(pucontext.ErrAckInUnknownState, fmt.Sprintf("Ack Received %s:%d", tcpPacket.DestinationAddress().String(), int(tcpPacket.DestPort()))) // nolint
			// Convert Ack to FinAck for all other pus
			return tcpPacket.ConvertAcktoFinAck()
		}

		if policy.Action.Rejected() {
			return conn.Context.PuContextError(pucontext.ErrRejectPacket, fmt.Sprintf("Rejected due to policy %s", policy.PolicyID))
		}

		if err := d.conntrack.UpdateApplicationFlowMark(
			tcpPacket.SourceAddress(),
			tcpPacket.DestinationAddress(),
			tcpPacket.IPProto(),
			tcpPacket.SourcePort(),
			tcpPacket.DestPort(),
			constants.DefaultConnMark,
		); err != nil {
			zap.L().Error("Failed to update conntrack entry for flow at Ack packet",
				zap.String("context", string(conn.Auth.LocalContext)),
				zap.String("app-conn", tcpPacket.L4ReverseFlowHash()),
				zap.String("state", fmt.Sprintf("%d", conn.GetState())),
				zap.Error(err),
			)
		}
		return nil
	}

	// Here we capture the first data packet after an ACK packet by modyfing the
	// state. We will not release the caches though to deal with re-transmissions.
	// We will let the caches expire.
	if conn.GetState() == connection.TCPAckSend {
		conn.SetState(connection.TCPData)
		return nil
	}

	return fmt.Errorf("received application ack packet in the wrong state: %d", conn.GetState())
}

// processNetworkTCPPacket processes a network TCP packet and dispatches it to different methods based on the flags
func (d *Datapath) processNetworkTCPPacket(tcpPacket *packet.Packet, context *pucontext.PUContext, conn *connection.TCPConnection) (action interface{}, claims *tokens.ConnectionClaims, err error) {

	if conn == nil {
		return nil, nil, nil
	}

	// Update connection state in the internal state machine tracker
	switch tcpPacket.GetTCPFlags() & packet.TCPSynAckMask {

	case packet.TCPSynMask:
		return d.processNetworkSynPacket(context, conn, tcpPacket)

	case packet.TCPAckMask:
		return d.processNetworkAckPacket(context, conn, tcpPacket)

	case packet.TCPSynAckMask:
		return d.processNetworkSynAckPacket(context, conn, tcpPacket)

	default: // Ignore any other packet
		return nil, nil, nil
	}
}

// processNetworkSynPacket processes a syn packet arriving from the network
func (d *Datapath) processNetworkSynPacket(context *pucontext.PUContext, conn *connection.TCPConnection, tcpPacket *packet.Packet) (action interface{}, claims *tokens.ConnectionClaims, err error) {

	// Incoming packets that don't have our options are candidates to be processed
	// as external services.
	if err = tcpPacket.CheckTCPAuthenticationOption(enforcerconstants.TCPAuthenticationOptionBaseLen); err != nil {

		// If there is no auth option, attempt the ACLs
		report, pkt, perr := context.NetworkACLPolicy(tcpPacket)
		d.reportExternalServiceFlow(context, report, pkt, false, tcpPacket)
		if perr != nil || pkt.Action.Rejected() {
			return nil, nil, fmt.Errorf("no auth or acls: outgoing connection dropped: %s", perr)
		}

		conn.SetState(connection.TCPData)
		d.netOrigConnectionTracker.AddOrUpdate(tcpPacket.L4FlowHash(), conn)
		d.appReplyConnectionTracker.AddOrUpdate(tcpPacket.L4ReverseFlowHash(), conn)

		return pkt, nil, nil
	}

	// Packets that have authorization information go through the auth path
	// Decode the JWT token using the context key
	claims, err = d.tokenAccessor.ParsePacketToken(&conn.Auth, tcpPacket.ReadTCPData())
	// If the token signature is not valid, we must drop the connection and we drop the Syn packet.
	// The source will retry but we have no state to maintain here.
	if err != nil {
		d.reportRejectedFlow(tcpPacket, conn, collector.DefaultEndPoint, context.ManagementID(), context, tokens.CodeFromErr(err), nil, nil, false)
		return nil, nil, conn.Context.PuContextError(pucontext.ErrSynDroppedInvalidToken, fmt.Sprintf("contextID %s SourceAddress %s DestPort %d", context.ManagementID(), tcpPacket.SourceAddress().String(), int(tcpPacket.DestPort())))
	}

	// if there are no claims we must drop the connection and we drop the Syn
	// packet. The source will retry but we have no state to maintain here.
	if claims == nil {
		d.reportRejectedFlow(tcpPacket, conn, collector.DefaultEndPoint, context.ManagementID(), context, collector.InvalidToken, nil, nil, false)
		return nil, nil, conn.Context.PuContextError(pucontext.ErrSynDroppedNoClaims, fmt.Sprintf("contextID %s SourceAddress %s DestPort %d", context.ManagementID(), tcpPacket.SourceAddress().String(), int(tcpPacket.DestPort())))
	}

	txLabel, ok := claims.T.Get(enforcerconstants.TransmitterLabel)
	if err := tcpPacket.CheckTCPAuthenticationOption(enforcerconstants.TCPAuthenticationOptionBaseLen); !ok || err != nil {
		d.reportRejectedFlow(tcpPacket, conn, txLabel, context.ManagementID(), context, collector.InvalidFormat, nil, nil, false)
		return nil, nil, conn.Context.PuContextError(pucontext.ErrSynDroppedTCPOption, fmt.Sprintf("contextID %s SourceAddress %s DestPort %d", context.ManagementID(), tcpPacket.SourceAddress().String(), int(tcpPacket.DestPort())))
	}

	// Remove any of our data from the packet. No matter what we don't need the
	// metadata any more.
	if err := tcpPacket.TCPDataDetach(enforcerconstants.TCPAuthenticationOptionBaseLen); err != nil {
		d.reportRejectedFlow(tcpPacket, conn, txLabel, context.ManagementID(), context, collector.InvalidHeader, nil, nil, false)
		return nil, nil, conn.Context.PuContextError(pucontext.ErrSynDroppedInvalidFormat, fmt.Sprintf("contextID %s SourceAddress %s DestPort %d", context.ManagementID(), tcpPacket.SourceAddress().String(), int(tcpPacket.DestPort())))
	}

	tcpPacket.DropTCPDetachedBytes()

	// Add the port as a label with an @ prefix. These labels are invalid otherwise
	// If all policies are restricted by port numbers this will allow port-specific policies
	tags := claims.T.Copy()
	tags.AppendKeyValue(constants.PortNumberLabelString, fmt.Sprintf("%s/%s", constants.TCPProtoString, strconv.Itoa(int(tcpPacket.DestPort()))))
	report, pkt := context.SearchRcvRules(tags)

	if pkt.Action.Rejected() && (txLabel != context.ManagementID()) {
		d.reportRejectedFlow(tcpPacket, conn, txLabel, context.ManagementID(), context, collector.PolicyDrop, report, pkt, false)
		return nil, nil, conn.Context.PuContextError(pucontext.ErrSynRejectPacket, fmt.Sprintf("contextID %s SourceAddress %s DestPort %d PolicyID %s", context.ManagementID(), tcpPacket.SourceAddress().String(), int(tcpPacket.DestPort()), pkt.PolicyID))
	}

	hash := tcpPacket.L4FlowHash()
	// Update the connection state and store the Nonse send to us by the host.
	// We use the nonse in the subsequent packets to achieve randomization.
	conn.SetState(connection.TCPSynReceived)

	// conntrack
	d.netOrigConnectionTracker.AddOrUpdate(hash, conn)
	d.appReplyConnectionTracker.AddOrUpdate(tcpPacket.L4ReverseFlowHash(), conn)

	// Cache the action
	conn.ReportFlowPolicy = report
	conn.PacketFlowPolicy = pkt

	if txLabel == context.ManagementID() {
		zap.L().Debug("Traffic to the same pu", zap.String("flow", tcpPacket.L4FlowHash()))
		conn.SetLoopbackConnection(true)
	}

	// Accept the connection
	return pkt, claims, nil
}

// policyPair stores both reporting and actual action taken on packet.
type policyPair struct {
	report *policy.FlowPolicy
	packet *policy.FlowPolicy
}

// processNetworkSynAckPacket processes a SynAck packet arriving from the network
func (d *Datapath) processNetworkSynAckPacket(context *pucontext.PUContext, conn *connection.TCPConnection, tcpPacket *packet.Packet) (action interface{}, claims *tokens.ConnectionClaims, err error) {

	// Packets with no authorization are processed as external services based on the ACLS
	if err = tcpPacket.CheckTCPAuthenticationOption(enforcerconstants.TCPAuthenticationOptionBaseLen); err != nil {

		if _, err := d.puFromContextID.Get(conn.Context.ID()); err != nil {
			// PU has been deleted. Ignore these packets
			return nil, nil, conn.Context.PuContextError(pucontext.ErrInvalidSynAck, fmt.Sprintf("Pu with ID delete %s", conn.Context.ID()))
		}

		flowHash := tcpPacket.SourceAddress().String() + ":" + strconv.Itoa(int(tcpPacket.SourcePort()))
		if plci, plerr := context.RetrieveCachedExternalFlowPolicy(flowHash); plerr == nil {
			plc := plci.(*policyPair)
			d.releaseFlow(context, plc.report, plc.packet, tcpPacket)
			return plc.packet, nil, nil
		}

		// Never seen this IP before, let's parse them.
		report, pkt, perr := context.ApplicationACLPolicyFromAddr(tcpPacket.SourceAddress(), tcpPacket.SourcePort())
		if perr != nil || pkt.Action.Rejected() {
			d.reportReverseExternalServiceFlow(context, report, pkt, true, tcpPacket)
			return nil, nil, conn.Context.PuContextError(pucontext.ErrSynAckDroppedExternalService, fmt.Sprintf("drop external service synack Source %s:%d:%s", tcpPacket.SourceAddress().String(), int(tcpPacket.SourcePort()), pkt.Action.ActionString()))
		}

		// Added to the cache if we can accept it
		context.CacheExternalFlowPolicy(
			tcpPacket,
			&policyPair{
				report: report,
				packet: pkt,
			},
		)

		// Set the state to Data so the other state machines ignore subsequent packets
		conn.SetState(connection.TCPData)

		d.releaseFlow(context, report, pkt, tcpPacket)

		return pkt, nil, nil
	}

	// This is a corner condition. We are receiving a SynAck packet and we are in
	// a state that indicates that we have already processed one. This means that
	// our ack packet was lost. We need to revert conntrack in this case and get
	// back into the picture.
	if conn.GetState() != connection.TCPSynSend {
		// Revert the connmarks - dealing with retransmissions
		if cerr := d.conntrack.UpdateNetworkFlowMark(
			tcpPacket.SourceAddress(),
			tcpPacket.DestinationAddress(),
			tcpPacket.IPProto(),
			tcpPacket.SourcePort(),
			tcpPacket.DestPort(),
			0,
		); cerr != nil {
			zap.L().Error("Failed to update conntrack table for flow after synack packet",
				zap.String("context", string(conn.Auth.LocalContext)),
				zap.String("app-conn", tcpPacket.L4ReverseFlowHash()),
				zap.String("state", fmt.Sprintf("%d", conn.GetState())),
				zap.Error(err),
			)
		}
	}

	// Now we can process the SynAck packet with its options
	tcpData := tcpPacket.ReadTCPData()
	if len(tcpData) == 0 {
		d.reportRejectedFlow(tcpPacket, nil, context.ManagementID(), collector.DefaultEndPoint, context, collector.MissingToken, nil, nil, true)
		return nil, nil, conn.Context.PuContextError(pucontext.ErrSynAckMissingToken, fmt.Sprintf("contextID %s SourceAddress %s", context.ManagementID(), tcpPacket.SourceAddress().String()))
	}

	claims, err = d.tokenAccessor.ParsePacketToken(&conn.Auth, tcpPacket.ReadTCPData())
	if err != nil {
		d.reportRejectedFlow(tcpPacket, nil, context.ManagementID(), collector.DefaultEndPoint, context, collector.MissingToken, nil, nil, true)
		//return nil, nil, fmt.Errorf("SynAck packet dropped because of bad claims: %s", err)
		return nil, nil, conn.Context.PuContextError(pucontext.ErrSynAckBadClaims, fmt.Sprintf("contextID %s SourceAddress %s", context.ManagementID(), tcpPacket.SourceAddress().String()))
	}

	if claims == nil {
		d.reportRejectedFlow(tcpPacket, nil, context.ManagementID(), collector.DefaultEndPoint, context, collector.MissingToken, nil, nil, true)
		return nil, nil, conn.Context.PuContextError(pucontext.ErrSynAckMissingClaims, fmt.Sprintf("contextID %s SourceAddress %s", context.ManagementID(), tcpPacket.SourceAddress().String()))
	}

	tcpPacket.ConnectionMetadata = &conn.Auth

	if err := tcpPacket.CheckTCPAuthenticationOption(enforcerconstants.TCPAuthenticationOptionBaseLen); err != nil {
		d.reportRejectedFlow(tcpPacket, conn, conn.Auth.RemoteContextID, context.ManagementID(), context, collector.InvalidHeader, nil, nil, true)
		return nil, nil, conn.Context.PuContextError(pucontext.ErrSynAckNoTCPAuthOption, fmt.Sprintf("contextID %s SourceAddress %s", context.ManagementID(), tcpPacket.SourceAddress().String()))
	}

	// Remove any of our data
	if err := tcpPacket.TCPDataDetach(enforcerconstants.TCPAuthenticationOptionBaseLen); err != nil {
		d.reportRejectedFlow(tcpPacket, conn, conn.Auth.RemoteContextID, context.ManagementID(), context, collector.InvalidPayload, nil, nil, true)
		//return nil, nil, fmt.Errorf("SynAck packet dropped because of invalid format: %s", err)
		return nil, nil, conn.Context.PuContextError(pucontext.ErrSynAckInvalidFormat, fmt.Sprintf("contextID %s SourceAddress %s", context.ManagementID(), tcpPacket.SourceAddress().String()))
	}

	tcpPacket.DropTCPDetachedBytes()

	if !d.mutualAuthorization {
		// If we dont do mutual authorization, dont lookup txt rules.
		conn.SetState(connection.TCPSynAckReceived)

		// conntrack
		d.netReplyConnectionTracker.AddOrUpdate(tcpPacket.L4FlowHash(), conn)
		return nil, claims, nil
	}

	report, pkt := context.SearchTxtRules(claims.T, !d.mutualAuthorization)

	// Report and release traffic belonging to the same pu
	if conn.Auth.RemoteContextID == context.ManagementID() {
		conn.SetState(connection.TCPData)
		conn.SetLoopbackConnection(true)
		d.reportAcceptedFlow(tcpPacket, conn, conn.Auth.RemoteContextID, context.ManagementID(), context, nil, nil, true)
		d.releaseUnmonitoredFlow(tcpPacket)
		return nil, nil, nil
	}

	// NOTE: For backward compatibility, remove this check later
	if claims.H != nil {
		if claims.H.ToClaimsHeader().Encrypt() != pkt.Action.Encrypted() {
			d.reportRejectedFlow(tcpPacket, conn, conn.Auth.RemoteContextID, context.ManagementID(), context, collector.EncryptionMismatch, nil, nil, true)
			return nil, nil, conn.Context.PuContextError(pucontext.ErrSynAckClaimsMisMatch, fmt.Sprintf("contextID %s SourceAddress %s", context.ManagementID(), tcpPacket.SourceAddress().String()))

		}
	}

	if pkt.Action.Rejected() {
		d.reportRejectedFlow(tcpPacket, conn, conn.Auth.RemoteContextID, context.ManagementID(), context, collector.PolicyDrop, report, pkt, true)
		return nil, nil, conn.Context.PuContextError(pucontext.ErrSynAckRejected, fmt.Sprintf("contextID %s Claims %s", context.ManagementID(), claims.T.String()))

	}

	conn.SetState(connection.TCPSynAckReceived)

	// conntrack
	d.netReplyConnectionTracker.AddOrUpdate(tcpPacket.L4FlowHash(), conn)
	return pkt, claims, nil
}

// processNetworkAckPacket processes an Ack packet arriving from the network
func (d *Datapath) processNetworkAckPacket(context *pucontext.PUContext, conn *connection.TCPConnection, tcpPacket *packet.Packet) (action interface{}, claims *tokens.ConnectionClaims, err error) {

	if conn.GetState() == connection.TCPData || conn.GetState() == connection.TCPAckSend {
		return nil, nil, nil
	}

	if conn.IsLoopbackConnection() {
		conn.SetState(connection.TCPData)
		d.releaseUnmonitoredFlow(tcpPacket)
		return nil, nil, nil
	}

	if conn.GetState() == connection.UnknownState {
		// Check if the destination is in the external servicess approved cache
		// and if yes, allow the packet to go and release the flow.
		_, plcy, perr := context.NetworkACLPolicy(tcpPacket)

		// Ignore FIN packets. Let them go through.
		if tcpPacket.GetTCPFlags()&packet.TCPFinMask != 0 {
			return nil, nil, nil
		}
		if perr != nil {
			err := tcpPacket.ConvertAcktoFinAck()
			return nil, nil, err
		}

		if plcy.Action.Rejected() {
			return nil, nil, conn.Context.PuContextError(pucontext.ErrAckRejected, fmt.Sprintf("contextID %s", conn.Context.ID()))

		}

		if err := d.conntrack.UpdateNetworkFlowMark(
			tcpPacket.SourceAddress(),
			tcpPacket.DestinationAddress(),
			tcpPacket.IPProto(),
			tcpPacket.SourcePort(),
			tcpPacket.DestPort(),
			constants.DefaultConnMark,
		); err != nil && !netlink.IsNotExist(errors.Cause(err)) {
			zap.L().Error("Failed to update conntrack entry for flow at network Ack packet",
				zap.String("context", string(conn.Auth.LocalContext)),
				zap.String("app-conn", tcpPacket.L4ReverseFlowHash()),
				zap.String("state", fmt.Sprintf("%d", conn.GetState())),
				zap.Error(err),
			)
		}

		return nil, nil, nil
	}

	hash := tcpPacket.L4FlowHash()

	// Validate that the source/destination nonse matches. The signature has validated both directions
	if conn.GetState() == connection.TCPSynAckSend || conn.GetState() == connection.TCPSynReceived {

		if err := tcpPacket.CheckTCPAuthenticationOption(enforcerconstants.TCPAuthenticationOptionBaseLen); err != nil {
			// TODO: this needs to be converted to a rejected packet messages. It doesn't mean rejected flow. Disabling.
			// d.reportRejectedFlow(tcpPacket, conn, collector.DefaultEndPoint, context.ManagementID(), context, collector.InvalidHeader, nil, nil)
			return nil, nil, conn.Context.PuContextError(pucontext.ErrAckTCPNoTCPAuthOption, fmt.Sprintf("contextID %s destPort %d", context.ManagementID(), int(tcpPacket.DestPort())))
		}

		if _, err := d.tokenAccessor.ParseAckToken(&conn.Auth, tcpPacket.ReadTCPData()); err != nil {
			d.reportRejectedFlow(tcpPacket, conn, collector.DefaultEndPoint, context.ManagementID(), context, collector.InvalidToken, nil, nil, false)
			zap.L().Debug("Ack Packet dropped because signature validation failed", zap.Error(err))
			return nil, nil, conn.Context.PuContextError(pucontext.ErrAckSigValidationFailed, fmt.Sprintf("contextID %s destPort %d", context.ManagementID(), int(tcpPacket.DestPort())))
		}

		// Remove any of our data - adjust the sequence numbers
		if err := tcpPacket.TCPDataDetach(enforcerconstants.TCPAuthenticationOptionBaseLen); err != nil {
			d.reportRejectedFlow(tcpPacket, conn, collector.DefaultEndPoint, context.ManagementID(), context, collector.InvalidPayload, nil, nil, false)
			zap.L().Debug("Error: Ack packet dropped because of invalid format", zap.Error(err))
			return nil, nil, conn.Context.PuContextError(pucontext.ErrAckInvalidFormat, fmt.Sprintf("contextID %s destPort %d", context.ManagementID(), int(tcpPacket.DestPort())))
		}

		tcpPacket.DropTCPDetachedBytes()

		if conn.PacketFlowPolicy != nil && conn.PacketFlowPolicy.Action.Rejected() {
			if !conn.PacketFlowPolicy.ObserveAction.Observed() {
				zap.L().Error("Flow rejected but not observed", zap.String("conn", context.ManagementID()))
			}
			// Flow has been allowed because we are observing a deny rule's impact on the system. Packets are forwarded, reported as dropped + observed.
			d.reportRejectedFlow(tcpPacket, conn, conn.Auth.RemoteContextID, context.ManagementID(), context, collector.PolicyDrop, conn.ReportFlowPolicy, conn.PacketFlowPolicy, false)
		} else {
			// We accept the packet as a new flow
			d.reportAcceptedFlow(tcpPacket, conn, conn.Auth.RemoteContextID, context.ManagementID(), context, conn.ReportFlowPolicy, conn.PacketFlowPolicy, false)
		}

		conn.SetState(connection.TCPData)

		if !conn.ServiceConnection {
			if err := d.conntrack.UpdateNetworkFlowMark(
				tcpPacket.SourceAddress(),
				tcpPacket.DestinationAddress(),
				tcpPacket.IPProto(),
				tcpPacket.SourcePort(),
				tcpPacket.DestPort(),
				constants.DefaultConnMark,
			); err != nil {
				zap.L().Error("Failed to update conntrack table after ack packet",
					zap.String("app-conn", tcpPacket.L4ReverseFlowHash()))
			}
		}

		// Accept the packet
		return nil, nil, nil
	}

	if conn.ServiceConnection {
		conn.Context.PuContextError(pucontext.ErrEncrConnectionsProcessed, "") // nolint
		return nil, nil, nil
	}

	// Everything else is dropped - ACK received in the Syn state without a SynAck
	d.reportRejectedFlow(tcpPacket, conn, conn.Auth.RemoteContextID, context.ManagementID(), context, collector.InvalidState, nil, nil, false)
	zap.L().Error("Invalid state reached",
		zap.String("state", fmt.Sprintf("%d", conn.GetState())),
		zap.String("context", context.ManagementID()),
		zap.String("net-conn", hash),
	)

	return nil, nil, conn.Context.PuContextError(pucontext.ErrInvalidConnState, fmt.Sprintf("contextID %s destPort %d", context.ManagementID(), int(tcpPacket.DestPort())))
}

// createTCPAuthenticationOption creates the TCP authentication option -
func (d *Datapath) createTCPAuthenticationOption(token []byte) []byte {

	tokenLen := uint8(len(token))
	options := []byte{packet.TCPAuthenticationOption, enforcerconstants.TCPAuthenticationOptionBaseLen + tokenLen, 0, 0}

	if tokenLen != 0 {
		options = append(options, token...)
	}

	return options
}

// appSynRetrieveState retrieves state for the the application Syn packet.
// It creates a new connection by default
func (d *Datapath) appSynRetrieveState(p *packet.Packet) (*connection.TCPConnection, error) {

	context, err := d.contextFromIP(true, p.Mark, p.SourcePort(), packet.IPProtocolTCP)
	if err != nil {
		return nil, pucontext.PuContextError(pucontext.ErrSynUnexpectedPacket, fmt.Sprintf("Received unexpected syn %s sourceport %d", p.Mark, int(p.SourcePort())))
	}

	if conn, err := d.appOrigConnectionTracker.GetReset(p.L4FlowHash(), 0); err == nil && !conn.(*connection.TCPConnection).MarkForDeletion {
		// return this connection only if we are not deleting this
		// this is marked only when we see a FINACK for this l4flowhash
		// this should not have happened for a connection while we are processing a appSyn for this connection
		// The addorupdate for this cache will happen outside in processtcppacket
		return conn.(*connection.TCPConnection), nil
	}
	return connection.NewTCPConnection(context, p), nil
}

// appSynAckRetrieveState retrieves the state for application syn/ack packet.
func (d *Datapath) appSynAckRetrieveState(p *packet.Packet) (*connection.TCPConnection, error) {
	hash := p.L4FlowHash()

	// Did we see a network syn for this server PU?
	conn, err := d.appReplyConnectionTracker.GetReset(hash, 0)
	if err != nil {
		return nil, pucontext.PuContextError(pucontext.ErrNetSynNotSeen, err.Error())
	}

	if uerr := updateTimer(d.appReplyConnectionTracker, hash, conn.(*connection.TCPConnection)); uerr != nil {
		zap.L().Error("entry expired just before updating the timer", zap.String("flow", hash))
		return nil, uerr
	}

	return conn.(*connection.TCPConnection), nil
}

// appRetrieveState retrieves the state for the rest of the application packets. It
// returns an error if it cannot find the state
func (d *Datapath) appRetrieveState(p *packet.Packet) (*connection.TCPConnection, error) {
	hash := p.L4FlowHash()

	// If this ack packet is from Server, Did we see a network Syn for this server PU?
	conn, err := d.appReplyConnectionTracker.GetReset(hash, 0)
	if err == nil {
		if uerr := updateTimer(d.appReplyConnectionTracker, hash, conn.(*connection.TCPConnection)); uerr != nil {
			zap.L().Error("entry expired just before updating the timer", zap.String("flow", hash))
			return nil, uerr
		}

		return conn.(*connection.TCPConnection), nil
	}

	// If this ack packet is from client, Did we see an Application Syn packet before?
	conn, err = d.appOrigConnectionTracker.GetReset(hash, 0)
	if err == nil {
		if uerr := updateTimer(d.appOrigConnectionTracker, hash, conn.(*connection.TCPConnection)); uerr != nil {
			return nil, uerr
		}
		return conn.(*connection.TCPConnection), nil
	}

	if p.GetTCPFlags()&packet.TCPSynAckMask == packet.TCPAckMask {
		// Let's try if its an existing connection
		context, err := d.contextFromIP(true, p.Mark, p.SourcePort(), packet.IPProtocolTCP)
		if err != nil {
			return nil, errors.New("No context in app processing")
		}
		conn = connection.NewTCPConnection(context, p)
		conn.(*connection.TCPConnection).SetState(connection.UnknownState)
		return conn.(*connection.TCPConnection), nil
	}

	return nil, pucontext.PuContextError(pucontext.ErrNoConnFound, fmt.Sprintf("SourcePort %d %s", int(p.SourcePort()), p.Mark))
}

// netSynRetrieveState retrieves the state for the Syn packets on the network.
// Obviously if no state is found, it generates a new connection record.
func (d *Datapath) netSynRetrieveState(p *packet.Packet) (*connection.TCPConnection, error) {

	context, err := d.contextFromIP(false, p.Mark, p.DestPort(), packet.IPProtocolTCP)
	if err == nil {
		if conn, err := d.netOrigConnectionTracker.GetReset(p.L4FlowHash(), 0); err == nil && !conn.(*connection.TCPConnection).MarkForDeletion {
			// Only if we havent seen FINACK on this connection
			return conn.(*connection.TCPConnection), nil
		}
		return connection.NewTCPConnection(context, p), nil
	}

	//This needs to hit only for local processes never for containers
	//Don't return an error create a dummy context and return it so we truncate the packet before we send it up
	if d.mode != constants.RemoteContainer {

		//we will create the bare minimum needed to exercise our stack
		//We need this syn to look similar to what we will pass on the retry
		//so we setup enough for us to identify this request in the later stages

		// Remove any of our data from the packet.
		if err = p.CheckTCPAuthenticationOption(enforcerconstants.TCPAuthenticationOptionBaseLen); err != nil {
			zap.L().Error("Syn received with tcp option not set", zap.Error(err))
			return nil, pucontext.PuContextError(pucontext.ErrNonPUTraffic, fmt.Sprintf("DestPort %d %s", int(p.DestPort()), p.SourceAddress().String()))
		}

		if err = p.TCPDataDetach(enforcerconstants.TCPAuthenticationOptionBaseLen); err != nil {
			zap.L().Error("Error removing TCP Data", zap.Error(err))
			return nil, pucontext.PuContextError(pucontext.ErrNonPUTraffic, fmt.Sprintf("DestPort %d %s", int(p.DestPort()), p.SourceAddress().String()))
		}

		p.DropTCPDetachedBytes()

		p.UpdateTCPChecksum()

		return nil, pucontext.PuContextError(pucontext.ErrNonPUTraffic, fmt.Sprintf("DestPort %d %s", int(p.DestPort()), p.SourceAddress().String()))
	}

	return nil, pucontext.PuContextError(pucontext.ErrInvalidNetState, fmt.Sprintf("DestPort %d %s", int(p.DestPort()), p.SourceAddress().String()))
}

// netSynAckRetrieveState retrieves the state for SynAck packets at the network
// It relies on the source port cache for that
func (d *Datapath) netSynAckRetrieveState(p *packet.Packet) (*connection.TCPConnection, error) {
	conn, err := d.sourcePortConnectionCache.GetReset(p.SourcePortHash(packet.PacketTypeNetwork), 0)
	if err != nil {
		return nil, pucontext.PuContextError(pucontext.ErrNonPUTraffic, fmt.Sprintf("DestPort %d %s", int(p.DestPort()), p.SourceAddress().String()))
	}
	if conn.(*connection.TCPConnection).MarkForDeletion {
		return nil, pucontext.PuContextError(pucontext.ErrOutOfOrderSynAck, fmt.Sprintf("DestPort %d %s", int(p.DestPort()), p.SourceAddress().String()))
	}
	return conn.(*connection.TCPConnection), nil
}

// netRetrieveState retrieves the state of a network connection. Use the flow caches for that
func (d *Datapath) netRetrieveState(p *packet.Packet) (*connection.TCPConnection, error) {
	hash := p.L4FlowHash()
	// ignore conn.MarkFordeletion here since these could be ack packets arriving out of order
	// Did we see a network syn/ack packet? (PU is a client)
	conn, err := d.netReplyConnectionTracker.GetReset(hash, 0)
	if err == nil {
		if err = updateTimer(d.netReplyConnectionTracker, hash, conn.(*connection.TCPConnection)); err != nil {
			return nil, err
		}

		return conn.(*connection.TCPConnection), nil
	}

	// Did we see a network Syn packet before? (PU is a server)
	conn, err = d.netOrigConnectionTracker.GetReset(hash, 0)
	if err == nil {
		if err = updateTimer(d.netOrigConnectionTracker, hash, conn.(*connection.TCPConnection)); err != nil {
			return nil, err
		}

		return conn.(*connection.TCPConnection), nil
	}

	// We reach in this state for a client PU only when the service connection(encrypt) sends data sparsely.
	// Packets are dropped when this happens, and that is a BUG!!!
	// For the server PU we mark the connection in the unknown state.
	if p.GetTCPFlags()&packet.TCPSynAckMask == packet.TCPAckMask {
		// Let's try if its an existing connection
		context, cerr := d.contextFromIP(false, p.Mark, p.DestPort(), packet.IPProtocolTCP)
		if cerr != nil {
			return nil, err
		}
		conn = connection.NewTCPConnection(context, p)
		conn.(*connection.TCPConnection).SetState(connection.UnknownState)
		return conn.(*connection.TCPConnection), nil
	}

	return nil, pucontext.PuContextError(pucontext.ErrInvalidNetState, fmt.Sprintf("DestPort %d %s", int(p.DestPort()), p.SourceAddress().String()))
}

// updateTimer updates the timers for the service connections
func updateTimer(c cache.DataStore, hash string, conn *connection.TCPConnection) error {
	conn.RLock()
	defer conn.RUnlock()

	if conn.ServiceConnection && conn.TimeOut > 0 {
		return c.SetTimeOut(hash, conn.TimeOut)
	}
	return nil
}

// releaseFlow releases the flow and updates the conntrack table
func (d *Datapath) releaseFlow(context *pucontext.PUContext, report *policy.FlowPolicy, action *policy.FlowPolicy, tcpPacket *packet.Packet) {

	if err := d.appOrigConnectionTracker.Remove(tcpPacket.L4ReverseFlowHash()); err != nil {
		zap.L().Debug("Failed to clean cache appOrigConnectionTracker", zap.Error(err))
	}

	if err := d.sourcePortConnectionCache.Remove(tcpPacket.SourcePortHash(packet.PacketTypeNetwork)); err != nil {
		zap.L().Debug("Failed to clean cache sourcePortConnectionCache", zap.Error(err))
	}

	if err := d.conntrack.UpdateNetworkFlowMark(
		tcpPacket.SourceAddress(),
		tcpPacket.DestinationAddress(),
		tcpPacket.IPProto(),
		tcpPacket.SourcePort(),
		tcpPacket.DestPort(),
		constants.DefaultConnMark,
	); err != nil {
		zap.L().Error("Failed to update conntrack table",
			zap.String("app-conn", tcpPacket.L4ReverseFlowHash()),
			zap.Error(err))
	}

	d.reportReverseExternalServiceFlow(context, report, action, true, tcpPacket)
}

// releaseUnmonitoredFlow releases the flow and updates the conntrack table
func (d *Datapath) releaseUnmonitoredFlow(tcpPacket *packet.Packet) {

	zap.L().Debug("Releasing flow", zap.String("flow", tcpPacket.L4FlowHash()))
	if err := d.conntrack.UpdateNetworkFlowMark(
		tcpPacket.SourceAddress(),
		tcpPacket.DestinationAddress(),
		tcpPacket.IPProto(),
		tcpPacket.SourcePort(),
		tcpPacket.DestPort(),
		constants.DefaultConnMark,
	); err != nil && !netlink.IsNotExist(errors.Cause(err)) {
		zap.L().Error("Failed to update conntrack table", zap.Error(err))
	}
}<|MERGE_RESOLUTION|>--- conflicted
+++ resolved
@@ -49,11 +49,7 @@
 				return conn, nil
 			default:
 
-<<<<<<< HEAD
-				if d.packetLogs {
-=======
 				if d.PacketLogsEnabled() {
->>>>>>> 4eb64d89
 					zap.L().Debug("Packet rejected",
 						zap.String("flow", p.L4FlowHash()),
 						zap.String("Flags", packet.TCPFlagsToStr(p.GetTCPFlags())),
@@ -94,40 +90,23 @@
 	conn.Lock()
 	defer conn.Unlock()
 
-<<<<<<< HEAD
-	p.Print(packet.PacketStageIncoming, d.packetLogs)
-
-	if d.service != nil {
-		if !d.service.PreProcessTCPNetPacket(p, conn.Context, conn) {
-			p.Print(packet.PacketFailureService, d.packetLogs)
-=======
 	p.Print(packet.PacketStageIncoming, d.PacketLogsEnabled())
 
 	if d.service != nil {
 		if !d.service.PreProcessTCPNetPacket(p, conn.Context, conn) {
 			p.Print(packet.PacketFailureService, d.PacketLogsEnabled())
->>>>>>> 4eb64d89
 			//return conn, errors.New("pre service processing failed for network packet")
 			return conn, pucontext.PuContextError(pucontext.ErrServicePreprocessorFailed, "pre service processing failed for network packet")
 		}
 	}
 
-<<<<<<< HEAD
-	p.Print(packet.PacketStageAuth, d.packetLogs)
-=======
 	p.Print(packet.PacketStageAuth, d.PacketLogsEnabled())
->>>>>>> 4eb64d89
 
 	// Match the tags of the packet against the policy rules - drop if the lookup fails
 	action, claims, err := d.processNetworkTCPPacket(p, conn.Context, conn)
 	if err != nil {
-<<<<<<< HEAD
-		p.Print(packet.PacketFailureAuth, d.packetLogs)
-		if d.packetLogs {
-=======
 		p.Print(packet.PacketFailureAuth, d.PacketLogsEnabled())
 		if d.PacketLogsEnabled() {
->>>>>>> 4eb64d89
 			zap.L().Debug("Rejecting packet ",
 				zap.String("flow", p.L4FlowHash()),
 				zap.String("Flags", packet.TCPFlagsToStr(p.GetTCPFlags())),
@@ -138,20 +117,12 @@
 		return conn, err
 	}
 
-<<<<<<< HEAD
-	p.Print(packet.PacketStageService, d.packetLogs)
-=======
 	p.Print(packet.PacketStageService, d.PacketLogsEnabled())
->>>>>>> 4eb64d89
 
 	if d.service != nil {
 		// PostProcessServiceInterface
 		if !d.service.PostProcessTCPNetPacket(p, action, claims, conn.Context, conn) {
-<<<<<<< HEAD
-			p.Print(packet.PacketFailureService, d.packetLogs)
-=======
 			p.Print(packet.PacketFailureService, d.PacketLogsEnabled())
->>>>>>> 4eb64d89
 			//return conn, errors.New("post service processing failed for network packet")
 			return conn, pucontext.PuContextError(pucontext.ErrServicePostprocessorFailed, "post service processing failed for network packet")
 		}
@@ -164,11 +135,7 @@
 
 	// Accept the packet
 	p.UpdateTCPChecksum()
-<<<<<<< HEAD
-	p.Print(packet.PacketStageOutgoing, d.packetLogs)
-=======
 	p.Print(packet.PacketStageOutgoing, d.PacketLogsEnabled())
->>>>>>> 4eb64d89
 
 	return conn, nil
 }
@@ -258,30 +225,18 @@
 	conn.Lock()
 	defer conn.Unlock()
 
-<<<<<<< HEAD
-	p.Print(packet.PacketStageIncoming, d.packetLogs)
-=======
 	p.Print(packet.PacketStageIncoming, d.PacketLogsEnabled())
->>>>>>> 4eb64d89
 
 	if d.service != nil {
 		// PreProcessServiceInterface
 		if !d.service.PreProcessTCPAppPacket(p, conn.Context, conn) {
-<<<<<<< HEAD
-			p.Print(packet.PacketFailureService, d.packetLogs)
-=======
 			p.Print(packet.PacketFailureService, d.PacketLogsEnabled())
->>>>>>> 4eb64d89
 			//return conn, errors.New("pre service processing failed for application packet")
 			return conn, conn.Context.PuContextError(pucontext.ErrServicePreprocessorFailed, fmt.Sprintf("%s:%s:%s", conn.Context.ID(), p.SourceAddress().String(), p.DestinationAddress().String()))
 		}
 	}
 
-<<<<<<< HEAD
-	p.Print(packet.PacketStageAuth, d.packetLogs)
-=======
 	p.Print(packet.PacketStageAuth, d.PacketLogsEnabled())
->>>>>>> 4eb64d89
 
 	// Match the tags of the packet against the policy rules - drop if the lookup fails
 	action, err := d.processApplicationTCPPacket(p, conn.Context, conn)
@@ -293,29 +248,17 @@
 				zap.Error(err),
 			)
 		}
-<<<<<<< HEAD
-		p.Print(packet.PacketFailureAuth, d.packetLogs)
-=======
 		p.Print(packet.PacketFailureAuth, d.PacketLogsEnabled())
->>>>>>> 4eb64d89
 		//return conn, fmt.Errorf("processing failed for application packet: %s", err)
 		return conn, err
 	}
 
-<<<<<<< HEAD
-	p.Print(packet.PacketStageService, d.packetLogs)
-=======
 	p.Print(packet.PacketStageService, d.PacketLogsEnabled())
->>>>>>> 4eb64d89
 
 	if d.service != nil {
 		// PostProcessServiceInterface
 		if !d.service.PostProcessTCPAppPacket(p, action, conn.Context, conn) {
-<<<<<<< HEAD
-			p.Print(packet.PacketFailureService, d.packetLogs)
-=======
 			p.Print(packet.PacketFailureService, d.PacketLogsEnabled())
->>>>>>> 4eb64d89
 			//return conn, errors.New("post service processing failed for application packet")
 			return conn, conn.Context.PuContextError(pucontext.ErrServicePostprocessorFailed, fmt.Sprintf("%s:%s:%s", conn.Context.ID(), p.SourceAddress().String(), p.DestinationAddress().String()))
 		}
@@ -323,11 +266,7 @@
 
 	// Accept the packet
 	p.UpdateTCPChecksum()
-<<<<<<< HEAD
-	p.Print(packet.PacketStageOutgoing, d.packetLogs)
-=======
 	p.Print(packet.PacketStageOutgoing, d.PacketLogsEnabled())
->>>>>>> 4eb64d89
 	return conn, nil
 }
 
