--- conflicted
+++ resolved
@@ -90,19 +90,11 @@
 	conn.Lock()
 	defer conn.Unlock()
 
-<<<<<<< HEAD
-	p.Print(packet.PacketStageIncoming, d.packetLogs)
-
-	if d.service != nil {
-		if !d.service.PreProcessUDPNetPacket(p, conn.Context, conn) {
-			p.Print(packet.PacketFailureService, d.packetLogs)
-=======
 	p.Print(packet.PacketStageIncoming, d.PacketLogsEnabled())
 
 	if d.service != nil {
 		if !d.service.PreProcessUDPNetPacket(p, conn.Context, conn) {
 			p.Print(packet.PacketFailureService, d.PacketLogsEnabled())
->>>>>>> 4eb64d89
 			return conn, conn.Context.PuContextError(pucontext.ErrUDPPreProcessingFailed, "pre  processing failed for network packet")
 		}
 	}
@@ -120,11 +112,7 @@
 	// Process the packet by any external services.
 	if d.service != nil {
 		if !d.service.PostProcessUDPNetPacket(p, action, claims, conn.Context, conn) {
-<<<<<<< HEAD
-			p.Print(packet.PacketFailureService, d.packetLogs)
-=======
 			p.Print(packet.PacketFailureService, d.PacketLogsEnabled())
->>>>>>> 4eb64d89
 			return conn, conn.Context.PuContextError(pucontext.ErrUDPPostProcessingFailed, "post service processing failed for network packet")
 		}
 	}
@@ -138,11 +126,7 @@
 				// PostProcessServiceInterface
 				// We call it for all outgoing packets.
 				if !d.service.PostProcessUDPAppPacket(udpPacket, nil, conn.Context, conn) {
-<<<<<<< HEAD
-					udpPacket.Print(packet.PacketFailureService, d.packetLogs)
-=======
 					udpPacket.Print(packet.PacketFailureService, d.PacketLogsEnabled())
->>>>>>> 4eb64d89
 					zap.L().Error("Failed to encrypt queued packet")
 				}
 			}
@@ -306,11 +290,7 @@
 	if d.service != nil {
 		// PreProcessServiceInterface
 		if !d.service.PreProcessUDPAppPacket(p, conn.Context, conn, packet.UDPSynMask) {
-<<<<<<< HEAD
-			p.Print(packet.PacketFailureService, d.packetLogs)
-=======
 			p.Print(packet.PacketFailureService, d.PacketLogsEnabled())
->>>>>>> 4eb64d89
 			return nil, conn.Context.PuContextError(pucontext.ErrUDPPreProcessingFailed, "pre service processing failed for UDP application packet")
 		}
 	}
@@ -345,11 +325,7 @@
 	if d.service != nil {
 		// PostProcessServiceInterface
 		if !d.service.PostProcessUDPAppPacket(p, nil, conn.Context, conn) {
-<<<<<<< HEAD
-			p.Print(packet.PacketFailureService, d.packetLogs)
-=======
 			p.Print(packet.PacketFailureService, d.PacketLogsEnabled())
->>>>>>> 4eb64d89
 			return conn, conn.Context.PuContextError(pucontext.ErrUDPPostProcessingFailed, "Encryption failed for application packet")
 		}
 	}
