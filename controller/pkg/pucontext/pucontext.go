package pucontext

import (
	"context"
	"fmt"
	"net"
	"strconv"
	"strings"
	"sync"
	"time"

	"go.aporeto.io/trireme-lib/common"
	"go.aporeto.io/trireme-lib/controller/constants"
	"go.aporeto.io/trireme-lib/controller/internal/enforcer/acls"
	"go.aporeto.io/trireme-lib/controller/internal/enforcer/lookup"
	"go.aporeto.io/trireme-lib/controller/pkg/packet"
	"go.aporeto.io/trireme-lib/policy"
	"go.aporeto.io/trireme-lib/utils/cache"
	"go.uber.org/zap"
)

type policies struct {
	observeRejectRules *lookup.PolicyDB // Packet: Continue       Report:    Drop
	rejectRules        *lookup.PolicyDB // Packet:     Drop       Report:    Drop
	observeAcceptRules *lookup.PolicyDB // Packet: Continue       Report: Forward
	acceptRules        *lookup.PolicyDB // Packet:  Forward       Report: Forward
	observeApplyRules  *lookup.PolicyDB // Packet:  Forward       Report: Forward
	encryptRules       *lookup.PolicyDB // Packet: Encrypt       Report: Encrypt
}

// LookupHost is mapped to the function net.LookupHost
var LookupHost = net.LookupHost

// PUContext holds data indexed by the PU ID
type PUContext struct {
<<<<<<< HEAD
	id                string
	username          string
	autoport          bool
	managementID      string
	identity          *policy.TagStore
	annotations       *policy.TagStore
	txt               *policies
	rcv               *policies
	ApplicationACLs   *acls.ACLCache
	networkACLs       *acls.ACLCache
	externalIPCache   cache.DataStore
	DNSACLs           cache.DataStore
	mark              string
	tcpPorts          []string
	udpPorts          []string
	puType            common.PUType
	synToken          []byte
	synServiceContext []byte
	synExpiration     time.Time
	jwt               string
	jwtExpiration     time.Time
	scopes            []string
	Extension         interface{}
	CancelFunc        context.CancelFunc
	counters          []uint32
=======
	id                  string
	username            string
	autoport            bool
	managementID        string
	managementNamespace string
	identity            *policy.TagStore
	annotations         *policy.TagStore
	txt                 *policies
	rcv                 *policies
	ApplicationACLs     *acls.ACLCache
	networkACLs         *acls.ACLCache
	externalIPCache     cache.DataStore
	DNSACLs             cache.DataStore
	mark                string
	tcpPorts            []string
	udpPorts            []string
	puType              common.PUType
	synToken            []byte
	synServiceContext   []byte
	synExpiration       time.Time
	jwt                 string
	jwtExpiration       time.Time
	scopes              []string
	Extension           interface{}
	CancelFunc          context.CancelFunc
>>>>>>> 62cb8fbd
	sync.RWMutex
}

// Bad PU to hold counters for packets we know nothing about. We cant figure out context
var unknownPU = &PUContext{
	counters: make([]uint32, len(countedEvents)),
}

// NewPU creates a new PU context
func NewPU(contextID string, puInfo *policy.PUInfo, timeout time.Duration) (*PUContext, error) {
	ctx := context.Background()
	ctx, cancelFunc := context.WithCancel(ctx)

	pu := &PUContext{
<<<<<<< HEAD
		id:              contextID,
		username:        puInfo.Runtime.Options().UserID,
		autoport:        puInfo.Runtime.Options().AutoPort,
		managementID:    puInfo.Policy.ManagementID(),
		puType:          puInfo.Runtime.PUType(),
		identity:        puInfo.Policy.Identity(),
		annotations:     puInfo.Policy.Annotations(),
		externalIPCache: cache.NewCacheWithExpiration("External IP Cache", timeout),
		ApplicationACLs: acls.NewACLCache(),
		networkACLs:     acls.NewACLCache(),
		mark:            puInfo.Runtime.Options().CgroupMark,
		scopes:          puInfo.Policy.Scopes(),
		CancelFunc:      cancelFunc,
		counters:        make([]uint32, len(countedEvents)),
=======
		id:                  contextID,
		username:            puInfo.Runtime.Options().UserID,
		autoport:            puInfo.Runtime.Options().AutoPort,
		managementID:        puInfo.Policy.ManagementID(),
		managementNamespace: puInfo.Policy.ManagementNamespace(),
		puType:              puInfo.Runtime.PUType(),
		identity:            puInfo.Policy.Identity(),
		annotations:         puInfo.Policy.Annotations(),
		externalIPCache:     cache.NewCacheWithExpiration("External IP Cache", timeout),
		ApplicationACLs:     acls.NewACLCache(),
		networkACLs:         acls.NewACLCache(),
		mark:                puInfo.Runtime.Options().CgroupMark,
		scopes:              puInfo.Policy.Scopes(),
		CancelFunc:          cancelFunc,
>>>>>>> 62cb8fbd
	}

	pu.CreateRcvRules(puInfo.Policy.ReceiverRules())

	pu.CreateTxtRules(puInfo.Policy.TransmitterRules())

	tcpPorts, udpPorts := common.ConvertServicesToProtocolPortList(puInfo.Runtime.Options().Services)
	pu.tcpPorts = strings.Split(tcpPorts, ",")
	pu.udpPorts = strings.Split(udpPorts, ",")

	if err := pu.UpdateApplicationACLs(puInfo.Policy.ApplicationACLs()); err != nil {
		return nil, err
	}

	if err := pu.UpdateNetworkACLs(puInfo.Policy.NetworkACLs()); err != nil {
		return nil, err
	}

	dnsACL := puInfo.Policy.DNSNameACLs()
	pu.startDNS(ctx, &dnsACL)
	return pu, nil
}

func createACLRules(rules policy.IPRuleList, dnsrule *policy.DNSRule, ip string) policy.IPRuleList {
	// ipv6 is not supported
	if strings.Contains(ip, ":") {
		return rules
	}

	rules = append(rules, policy.IPRule{
		Addresses: []string{ip},
		Ports:     []string{dnsrule.Port},
		Protocols: []string{constants.TCPProtoNum},
		Policy:    dnsrule.Policy,
	})

	return rules
}

func (p *PUContext) dnsToACLs(dnsList *policy.DNSRuleList, ipcache map[string]bool) {

	lookupHost := func(dnsrule *policy.DNSRule) error {
		var rules policy.IPRuleList

		ips, err := LookupHost(dnsrule.Name)
		if err != nil {
			zap.L().Warn("Failed to resolve dns rule", zap.Error(err))
			return err
		}

		for _, ip := range ips {
			if !ipcache[ip+":"+dnsrule.Port] {
				rules = createACLRules(rules, dnsrule, ip)
				ipcache[ip+":"+dnsrule.Port] = true
			}
		}
		if len(rules) > 0 {
			if err = p.UpdateApplicationACLs(rules); err != nil {
				zap.L().Error("Error in Adding rules", zap.Error(err))
			}
		}
		return nil
	}

	iterDNS := func(dnsList policy.DNSRuleList) policy.DNSRuleList {
		var errDNSNames policy.DNSRuleList
		for _, dnsrule := range dnsList {
			if err := lookupHost(&dnsrule); err != nil {
				errDNSNames = append(errDNSNames, dnsrule)
			}
		}

		return errDNSNames
	}

	initDNSRules := *dnsList
	sleepTimes := []int{0, 500, 1000, 2000, 4000, 8000}

	for _, s := range sleepTimes {
		time.Sleep(time.Duration(s) * time.Millisecond)
		initDNSRules = iterDNS(initDNSRules)
		if len(initDNSRules) == 0 {
			return
		}
	}
}

func (p *PUContext) startDNS(ctx context.Context, dnsList *policy.DNSRuleList) {

	ipcache := make(map[string]bool)

	go func() {
		curTime := time.Now()
		sleepTime := func() time.Duration {
			if time.Since(curTime) >= 2*time.Minute {
				return 1 * time.Minute
			}

			return 30 * time.Second
		}

		for {
			select {
			case <-ctx.Done():
				return
			default:
				p.dnsToACLs(dnsList, ipcache)
			}

			time.Sleep(sleepTime())
		}
	}()
}

// ID returns the ID of the PU
func (p *PUContext) ID() string {
	return p.id
}

// Username returns the ID of the PU
func (p *PUContext) Username() string {
	return p.username
}

// Autoport returns if auto port feature is set on the PU
func (p *PUContext) Autoport() bool {
	return p.autoport
}

// ManagementID returns the management ID
func (p *PUContext) ManagementID() string {
	return p.managementID
}

// ManagementNamespace returns the management namespace
func (p *PUContext) ManagementNamespace() string {
	return p.managementNamespace
}

// Type return the pu type
func (p *PUContext) Type() common.PUType {
	return p.puType
}

// Identity returns the indentity
func (p *PUContext) Identity() *policy.TagStore {
	return p.identity
}

// Mark returns the PU mark
func (p *PUContext) Mark() string {
	return p.mark
}

// TCPPorts returns the PU TCP ports
func (p *PUContext) TCPPorts() []string {
	return p.tcpPorts
}

// UDPPorts returns the PU UDP ports
func (p *PUContext) UDPPorts() []string {
	return p.udpPorts
}

// Annotations returns the annotations
func (p *PUContext) Annotations() *policy.TagStore {
	return p.annotations
}

// RetrieveCachedExternalFlowPolicy returns the policy for an external IP
func (p *PUContext) RetrieveCachedExternalFlowPolicy(id string) (interface{}, error) {
	return p.externalIPCache.Get(id)
}

// NetworkACLPolicy retrieves the policy based on ACLs
func (p *PUContext) NetworkACLPolicy(packet *packet.Packet) (report *policy.FlowPolicy, action *policy.FlowPolicy, err error) {
	defer p.RUnlock()
	p.RLock()

	return p.networkACLs.GetMatchingAction(packet.SourceAddress(), packet.DestPort())
}

// NetworkACLPolicyFromAddr retrieve the policy given an address and port.
func (p *PUContext) NetworkACLPolicyFromAddr(addr net.IP, port uint16) (report *policy.FlowPolicy, action *policy.FlowPolicy, err error) {
	defer p.RUnlock()
	p.RLock()

	return p.networkACLs.GetMatchingAction(addr, port)
}

// ApplicationACLPolicyFromAddr retrieve the policy given an address and port.
func (p *PUContext) ApplicationACLPolicyFromAddr(addr net.IP, port uint16) (report *policy.FlowPolicy, action *policy.FlowPolicy, err error) {
	defer p.RUnlock()
	p.RLock()
	return p.ApplicationACLs.GetMatchingAction(addr, port)
}

// UpdateApplicationACLs updates the application ACL policy
func (p *PUContext) UpdateApplicationACLs(rules policy.IPRuleList) error {
	defer p.Unlock()
	p.Lock()
	return p.ApplicationACLs.AddRuleList(rules)
}

// UpdateNetworkACLs updates the network ACL policy
func (p *PUContext) UpdateNetworkACLs(rules policy.IPRuleList) error {
	defer p.Unlock()
	p.Lock()
	return p.networkACLs.AddRuleList(rules)
}

// CacheExternalFlowPolicy will cache an external flow
func (p *PUContext) CacheExternalFlowPolicy(packet *packet.Packet, plc interface{}) {
	p.externalIPCache.AddOrUpdate(packet.SourceAddress().String()+":"+strconv.Itoa(int(packet.SourcePort())), plc)
}

// GetProcessKeys returns the cache keys for a process
func (p *PUContext) GetProcessKeys() (string, []string, []string) {
	return p.mark, p.tcpPorts, p.udpPorts
}

// SynServiceContext returns synServiceContext
func (p *PUContext) SynServiceContext() []byte {
	p.RLock()
	defer p.RUnlock()
	return p.synServiceContext
}

// UpdateSynServiceContext updates the synServiceContext
func (p *PUContext) UpdateSynServiceContext(synServiceContext []byte) {

	p.Lock()
	p.synServiceContext = synServiceContext
	p.Unlock()
}

// GetCachedTokenAndServiceContext returns the cached syn packet token
func (p *PUContext) GetCachedTokenAndServiceContext() ([]byte, []byte, error) {

	p.RLock()
	defer p.RUnlock()

	if p.synExpiration.After(time.Now()) && len(p.synToken) > 0 {
		token := make([]byte, len(p.synToken))
		copy(token, p.synToken)
		return token, p.synServiceContext, nil
	}

	return nil, nil, fmt.Errorf("expired Token")
}

// UpdateCachedTokenAndServiceContext updates the local cached token
func (p *PUContext) UpdateCachedTokenAndServiceContext(token []byte, serviceContext []byte) {

	p.Lock()

	p.synToken = token
	p.synExpiration = time.Now().Add(time.Millisecond * 500)
	p.synServiceContext = serviceContext

	p.Unlock()

}

// Scopes returns the scopes.
func (p *PUContext) Scopes() []string {
	p.RLock()
	defer p.RUnlock()

	return p.scopes
}

// GetJWT retrieves the JWT if it exists in the cache. Returns error otherwise.
func (p *PUContext) GetJWT() (string, error) {
	p.RLock()
	defer p.RUnlock()

	if p.jwtExpiration.After(time.Now()) && len(p.jwt) > 0 {
		return p.jwt, nil
	}

	return "", fmt.Errorf("expired token")
}

// UpdateJWT updates the JWT and provides a new expiration date.
func (p *PUContext) UpdateJWT(jwt string, expiration time.Time) {
	p.Lock()
	defer p.Unlock()

	p.jwt = jwt
	p.jwtExpiration = expiration
}

// createRuleDBs creates the database of rules from the policy
func (p *PUContext) createRuleDBs(policyRules policy.TagSelectorList) *policies {

	policyDB := &policies{
		rejectRules:        lookup.NewPolicyDB(),
		observeRejectRules: lookup.NewPolicyDB(),
		acceptRules:        lookup.NewPolicyDB(),
		observeAcceptRules: lookup.NewPolicyDB(),
		observeApplyRules:  lookup.NewPolicyDB(),
		encryptRules:       lookup.NewPolicyDB(),
	}

	for _, rule := range policyRules {
		// Add encrypt rule to encrypt table.
		if rule.Policy.Action.Encrypted() {
			policyDB.encryptRules.AddPolicy(rule)
		}

		if rule.Policy.ObserveAction.ObserveContinue() {
			if rule.Policy.Action.Accepted() {
				policyDB.observeAcceptRules.AddPolicy(rule)
			} else if rule.Policy.Action.Rejected() {
				policyDB.observeRejectRules.AddPolicy(rule)
			}
		} else if rule.Policy.ObserveAction.ObserveApply() {
			policyDB.observeApplyRules.AddPolicy(rule)
		} else if rule.Policy.Action.Accepted() {
			policyDB.acceptRules.AddPolicy(rule)
		} else if rule.Policy.Action.Rejected() {
			policyDB.rejectRules.AddPolicy(rule)
		} else {
			continue
		}
	}
	return policyDB
}

// CreateRcvRules create receive rules for this PU based on the update of the policy.
func (p *PUContext) CreateRcvRules(policyRules policy.TagSelectorList) {
	p.rcv = p.createRuleDBs(policyRules)
}

// CreateTxtRules create receive rules for this PU based on the update of the policy.
func (p *PUContext) CreateTxtRules(policyRules policy.TagSelectorList) {
	p.txt = p.createRuleDBs(policyRules)
}

// searchRules searches all reject, accpet and observed rules and returns reporting and packet forwarding action
func (p *PUContext) searchRules(
	policies *policies,
	tags *policy.TagStore,
	skipRejectPolicies bool,
) (report *policy.FlowPolicy, packet *policy.FlowPolicy) {

	var reportingAction *policy.FlowPolicy
	var packetAction *policy.FlowPolicy

	if !skipRejectPolicies {
		// Look for rejection rules
		observeIndex, observeAction := policies.observeRejectRules.Search(tags)
		if observeIndex >= 0 {
			reportingAction = observeAction.(*policy.FlowPolicy)
		}

		index, action := policies.rejectRules.Search(tags)
		if index >= 0 {
			packetAction = action.(*policy.FlowPolicy)
			if reportingAction == nil {
				reportingAction = packetAction
			}
			return reportingAction, packetAction
		}
	}

	if reportingAction == nil {
		// Look for allow rules
		observeIndex, observeAction := policies.observeAcceptRules.Search(tags)
		if observeIndex >= 0 {
			reportingAction = observeAction.(*policy.FlowPolicy)
		}
	}

	index, action := policies.acceptRules.Search(tags)
	if index >= 0 {
		packetAction = action.(*policy.FlowPolicy)
		// Look for encrypt rules
		encryptIndex, _ := policies.encryptRules.Search(tags)
		if encryptIndex >= 0 {
			// Do not overwrite the action for accept rules.
			finalAction := action.(*policy.FlowPolicy)
			packetAction = &policy.FlowPolicy{
				Action:    policy.Accept | policy.Encrypt,
				PolicyID:  finalAction.PolicyID,
				ServiceID: finalAction.ServiceID,
			}
		}
		if reportingAction == nil {
			reportingAction = packetAction
		}
		return reportingAction, packetAction
	}

	// Look for observe apply rules
	observeIndex, observeAction := policies.observeApplyRules.Search(tags)
	if observeIndex >= 0 {
		packetAction = observeAction.(*policy.FlowPolicy)
		if reportingAction == nil {
			reportingAction = packetAction
		}
		return reportingAction, packetAction
	}

	// Handle default if nothing provides to drop with no policyID.
	packetAction = &policy.FlowPolicy{
		Action:   policy.Reject,
		PolicyID: "default",
	}

	if reportingAction == nil {
		reportingAction = packetAction
	}

	return reportingAction, packetAction
}

// SearchTxtRules searches both receive and observed transmit rules and returns the index and action
func (p *PUContext) SearchTxtRules(
	tags *policy.TagStore,
	skipRejectPolicies bool,
) (report *policy.FlowPolicy, packet *policy.FlowPolicy) {
	return p.searchRules(p.txt, tags, skipRejectPolicies)
}

// SearchRcvRules searches both receive and observed receive rules and returns the index and action
func (p *PUContext) SearchRcvRules(
	tags *policy.TagStore,
) (report *policy.FlowPolicy, packet *policy.FlowPolicy) {
	return p.searchRules(p.rcv, tags, false)
}<|MERGE_RESOLUTION|>--- conflicted
+++ resolved
@@ -33,33 +33,6 @@
 
 // PUContext holds data indexed by the PU ID
 type PUContext struct {
-<<<<<<< HEAD
-	id                string
-	username          string
-	autoport          bool
-	managementID      string
-	identity          *policy.TagStore
-	annotations       *policy.TagStore
-	txt               *policies
-	rcv               *policies
-	ApplicationACLs   *acls.ACLCache
-	networkACLs       *acls.ACLCache
-	externalIPCache   cache.DataStore
-	DNSACLs           cache.DataStore
-	mark              string
-	tcpPorts          []string
-	udpPorts          []string
-	puType            common.PUType
-	synToken          []byte
-	synServiceContext []byte
-	synExpiration     time.Time
-	jwt               string
-	jwtExpiration     time.Time
-	scopes            []string
-	Extension         interface{}
-	CancelFunc        context.CancelFunc
-	counters          []uint32
-=======
 	id                  string
 	username            string
 	autoport            bool
@@ -85,7 +58,8 @@
 	scopes              []string
 	Extension           interface{}
 	CancelFunc          context.CancelFunc
->>>>>>> 62cb8fbd
+	counters            []uint32
+
 	sync.RWMutex
 }
 
@@ -100,22 +74,6 @@
 	ctx, cancelFunc := context.WithCancel(ctx)
 
 	pu := &PUContext{
-<<<<<<< HEAD
-		id:              contextID,
-		username:        puInfo.Runtime.Options().UserID,
-		autoport:        puInfo.Runtime.Options().AutoPort,
-		managementID:    puInfo.Policy.ManagementID(),
-		puType:          puInfo.Runtime.PUType(),
-		identity:        puInfo.Policy.Identity(),
-		annotations:     puInfo.Policy.Annotations(),
-		externalIPCache: cache.NewCacheWithExpiration("External IP Cache", timeout),
-		ApplicationACLs: acls.NewACLCache(),
-		networkACLs:     acls.NewACLCache(),
-		mark:            puInfo.Runtime.Options().CgroupMark,
-		scopes:          puInfo.Policy.Scopes(),
-		CancelFunc:      cancelFunc,
-		counters:        make([]uint32, len(countedEvents)),
-=======
 		id:                  contextID,
 		username:            puInfo.Runtime.Options().UserID,
 		autoport:            puInfo.Runtime.Options().AutoPort,
@@ -130,7 +88,7 @@
 		mark:                puInfo.Runtime.Options().CgroupMark,
 		scopes:              puInfo.Policy.Scopes(),
 		CancelFunc:          cancelFunc,
->>>>>>> 62cb8fbd
+		counters:            make([]uint32, len(countedEvents)),
 	}
 
 	pu.CreateRcvRules(puInfo.Policy.ReceiverRules())
