package pkitokens

import (
	"crypto/ecdsa"
	"crypto/rsa"
	"testing"

	. "github.com/smartystreets/goconvey/convey"
)

func TestParsePublicKeysFromPEM(t *testing.T) {

	Convey("Given a PEM with a PKIX RSA public key, a PKCS#1 RSA public key and an X509 certificate", t, func() {
		pemBytes := []byte(`
-----BEGIN PUBLIC KEY-----
MIIBIjANBgkqhkiG9w0BAQEFAAOCAQ8AMIIBCgKCAQEAyjDEPJD1Fv1IJIq4mnec
oMlSve0vZOTuzDmKuMB4vfBXalKZgbp4ONL+BvWV9OPs22Smv9SAfnoQ25q8Q9so
ihzUKhaIAY2CI70ll4exbLK9FD4uTi1bqn0FdIh04UIyW6s2EqTGMkSKx9THNvAM
Kx++pPt3US2sQVEC24bWPxRN7RsBBpRjoiEamkA04ioGFhMBbas5MdCLt/fd92aR
QCBISOb6PU08fQiARK8g/wdpBUTxy9/Ud1vUnNaZtWm+eLrwdTXgHM3/LG1M4lc0
ZqHIL3rMxhae5W+j3SL3ApreiUYugv/0bCSypvJZjEXKS7SBR/+rtw0/mQpS8DpI
kwIDAQAB
-----END PUBLIC KEY-----
-----BEGIN RSA PUBLIC KEY-----
MIIBCgKCAQEAyjDEPJD1Fv1IJIq4mnecoMlSve0vZOTuzDmKuMB4vfBXalKZgbp4
ONL+BvWV9OPs22Smv9SAfnoQ25q8Q9soihzUKhaIAY2CI70ll4exbLK9FD4uTi1b
qn0FdIh04UIyW6s2EqTGMkSKx9THNvAMKx++pPt3US2sQVEC24bWPxRN7RsBBpRj
oiEamkA04ioGFhMBbas5MdCLt/fd92aRQCBISOb6PU08fQiARK8g/wdpBUTxy9/U
d1vUnNaZtWm+eLrwdTXgHM3/LG1M4lc0ZqHIL3rMxhae5W+j3SL3ApreiUYugv/0
bCSypvJZjEXKS7SBR/+rtw0/mQpS8DpIkwIDAQAB
-----END RSA PUBLIC KEY-----
-----BEGIN CERTIFICATE-----
MIIDazCCAlOgAwIBAgIUTBdVdOoTt+z1c+25X1WdKLEqc/IwDQYJKoZIhvcNAQEL
BQAwRTELMAkGA1UEBhMCQVUxEzARBgNVBAgMClNvbWUtU3RhdGUxITAfBgNVBAoM
GEludGVybmV0IFdpZGdpdHMgUHR5IEx0ZDAeFw0xOTAxMzEwNTE4MDVaFw0yOTAx
MjgwNTE4MDVaMEUxCzAJBgNVBAYTAkFVMRMwEQYDVQQIDApTb21lLVN0YXRlMSEw
HwYDVQQKDBhJbnRlcm5ldCBXaWRnaXRzIFB0eSBMdGQwggEiMA0GCSqGSIb3DQEB
AQUAA4IBDwAwggEKAoIBAQDKMMQ8kPUW/Ugkiriad5ygyVK97S9k5O7MOYq4wHi9
8FdqUpmBung40v4G9ZX04+zbZKa/1IB+ehDbmrxD2yiKHNQqFogBjYIjvSWXh7Fs
sr0UPi5OLVuqfQV0iHThQjJbqzYSpMYyRIrH1Mc28AwrH76k+3dRLaxBUQLbhtY/
FE3tGwEGlGOiIRqaQDTiKgYWEwFtqzkx0Iu39933ZpFAIEhI5vo9TTx9CIBEryD/
B2kFRPHL39R3W9Sc1pm1ab54uvB1NeAczf8sbUziVzRmocgveszGFp7lb6PdIvcC
mt6JRi6C//RsJLKm8lmMRcpLtIFH/6u3DT+ZClLwOkiTAgMBAAGjUzBRMB0GA1Ud
DgQWBBRzt5Gi91WRLBU1PRlo/wCC44DNnzAfBgNVHSMEGDAWgBRzt5Gi91WRLBU1
PRlo/wCC44DNnzAPBgNVHRMBAf8EBTADAQH/MA0GCSqGSIb3DQEBCwUAA4IBAQAv
+NayVYU//8QX2TIQ5CcH/3iOCOa9Qx4KHYtyv+/ElBm2WaWRbJiy470D/I2tjkO0
J4a0kihMKEkwAVUvskbM+PjTcrgaE205YO/Pyn00s0Xt3yBp2Cf6rmcNtda4hqCs
ZNhCEXxAXbLxGb5oXd+Wis/tzpBNYrw9x9r3Axr9U2pW+sSzXsUqRdBvaHpywIRq
6FnpawXPJMIOaMohmWAPYnmqILUs0CslzmXQypayslAFC2adr1NQPwZw0FJ3UIQM
AyfixuFuZbOVlwm/zJqX0G0NbitPybGV5XneC89OF90H0zfv47Us0akzyY6yGLp/
+3ASkOBz0ypQ6pgZK/kj
-----END CERTIFICATE-----
		`)

		Convey("then parsePublicKeysFromPEM should return 3 public keys", func() {
			keys, err := parsePublicKeysFromPEM(pemBytes)
			So(err, ShouldBeNil)
			So(len(keys), ShouldEqual, 3)
		})
	})

	Convey("Given a PEM with an RSA private key and a DSA public key", t, func() {
		pemBytes := []byte(`
-----BEGIN RSA PRIVATE KEY-----
MIIEpAIBAAKCAQEAyjDEPJD1Fv1IJIq4mnecoMlSve0vZOTuzDmKuMB4vfBXalKZ
gbp4ONL+BvWV9OPs22Smv9SAfnoQ25q8Q9soihzUKhaIAY2CI70ll4exbLK9FD4u
Ti1bqn0FdIh04UIyW6s2EqTGMkSKx9THNvAMKx++pPt3US2sQVEC24bWPxRN7RsB
BpRjoiEamkA04ioGFhMBbas5MdCLt/fd92aRQCBISOb6PU08fQiARK8g/wdpBUTx
y9/Ud1vUnNaZtWm+eLrwdTXgHM3/LG1M4lc0ZqHIL3rMxhae5W+j3SL3ApreiUYu
gv/0bCSypvJZjEXKS7SBR/+rtw0/mQpS8DpIkwIDAQABAoIBAQCWkraxfCpp0nn1
bLGJp2Ynf4Z1Frvi4XLM+FVMvVmt6dzPu2/CYsHBX6/6Ms5YL51mzZA47+I5TmJb
iOKHjiCkqk9+gIUM0vuF7giezljdYEbbWmtVoQXQ84YqgKy6THgAOILuY3OOX+kS
ZG1vhlkpjFyHtRXoiKDti40bO1E2a2+O/vpD417hZrezzb97JQ4Cw417jRs3+dpc
BaVutFUiIm5HFeVdD0/hqwnYMPeoxxxdj4kiuzI2FZOexPufq9MSrSI0RMnegRGL
8fgg4ZhVuEONtA8eXFI8EpIEhaKOq9CPZuImyKh+Vx4pwcT7NVld70ohqhQaEVqs
6QblHf6hAoGBAOqimWdjGY6PKT6ipF9/6CsNnAAyyG1IRWSLweVDK36DkIxzTKGU
fk2uXFw6GlAKu1J0lTfQjxtKoYVljUHjUvfvW9KE/GyuW6eWTxUIrvmpvpcyAV6H
gHkt8/A+l8sQS3oMiLJ14c8/W5d4YdB/VBLQHsOi8I5EOGsO7a52fETLAoGBANyZ
3+nq/tyk6hGk+lNJSXnkURydbkONCFhU92iwPC+f/4ILcHdBVjwLOAYa/qUzHvEE
H+MtMiuGbDrnjjCytvjmIKmMnJ30BHbXwn0dV+hes1O0EwHoIGtvQyWVH/6zB4ar
YkhK9IBtOxfs3ORVeVBoHx/Mq40BAGzGxQQopVpZAoGAScFtCWPMb9SuuWK02tRB
Le9sP1+3Qyr5rT6FZ8TykiVXNd80koI0JcUOgWs+RDTrZ2MAWPg1U/XkyiL/AVwt
A4T5TzbAhoVUiFymZU1Ce3aRU8PDTGy5xN3eFYIHgyyPHUF9YuPNZLFc4ENWNA0i
Z3uGgCbjCUWGmpipvDLAo3sCgYApQEDlvgLAgbofaIlCz76Eo5QjVLEMwq+fzOui
0OnAQhwGVltGgZo9ih+EzMF3ZNLRYOMRmR77kpxke25UXubmLipHajrTMpEvI/OD
b9xDYIoKCe9P+Pcu/9Q/j942w4WRwjSTriiAZ2yYcbtwmycfSQkg6iXeLSTGMnke
6PbaqQKBgQDGNwOgdHtMdHyy2kDMLdGKCysEo2eBNAxdRqjGxmsjm6bsd4xyLxS2
lkf7v3e9vE24HfBbwMoW4sx1eEDbFc4pai4l4vG3dpbrd3CJa5mpvL3mxGnTlPUy
1PopL5pyjSZ6bcRETolZNM4L8X4jgfwHl3Lvc5jBgQW0PCAVtBVp8g==
-----END RSA PRIVATE KEY-----
		`)

		Convey("then parsePublicKeysFromPEM should return with an error", func() {
			keys, err := parsePublicKeysFromPEM(pemBytes)
			So(keys, ShouldBeNil)
			So(err, ShouldNotBeNil)
			So(err.Error(), ShouldEqual, "no valid certificates or public keys found (errors: [unsupported PEM type RSA PRIVATE KEY])")
		})
	})

	Convey("Given a PEM with a valid ECDSA and RSA public key, and a DSA public key and an invalid PKCS#1 RSA public key", t, func() {
		pemBytes := []byte(`
-----BEGIN PUBLIC KEY-----
MFkwEwYHKoZIzj0CAQYIKoZIzj0DAQcDQgAEnlK01BDTYbvRBxGM0o3vXNqqvI25
eZ/s3Cq9OXnNpoCI3/DH/tuD3n7cnWcNSfl1qJIH2LVZ0cWUW/L/9i/jPA==
-----END PUBLIC KEY-----
-----BEGIN PUBLIC KEY-----
MIIBIjANBgkqhkiG9w0BAQEFAAOCAQ8AMIIBCgKCAQEAyjDEPJD1Fv1IJIq4mnec
oMlSve0vZOTuzDmKuMB4vfBXalKZgbp4ONL+BvWV9OPs22Smv9SAfnoQ25q8Q9so
ihzUKhaIAY2CI70ll4exbLK9FD4uTi1bqn0FdIh04UIyW6s2EqTGMkSKx9THNvAM
Kx++pPt3US2sQVEC24bWPxRN7RsBBpRjoiEamkA04ioGFhMBbas5MdCLt/fd92aR
QCBISOb6PU08fQiARK8g/wdpBUTxy9/Ud1vUnNaZtWm+eLrwdTXgHM3/LG1M4lc0
ZqHIL3rMxhae5W+j3SL3ApreiUYugv/0bCSypvJZjEXKS7SBR/+rtw0/mQpS8DpI
kwIDAQAB
-----END PUBLIC KEY-----
-----BEGIN PUBLIC KEY-----
MIIDSDCCAjoGByqGSM44BAEwggItAoIBAQCsVBV4gVV/zdmxWu8cU95vxY5D2RVG
n6r56BOmnBF6beLZJKIK17FsurubePRfhLiVSk/RIA3aECPe8kRdRYAR23daCptw
THaZMZ0s2mNQfJEc6sXCE3/EVlPPEZqvm7RilYxb1PNZY55X7EzMhhBc1zRiSQck
Va8qDHP98vvZjd4G9W+aF2UOMQko9iN6hTjFkUgmNhqIHS3UAoANQ3y2sYHXZZuq
EP9EKk8EQ5wv4w73eFJXj84pN6L3VvhLjq1Akjk/gl2p7w8cCdXzcfKBD7qXQZZr
Qt4Pmz/BQu6wr4QBX3FiIghUZULlnCjhFNIrXTYbOskK/XGg62aV7Qn5AiEA6hP4
cBgclv0kO5Qyg3qLVwMWOO1e4opX6EbqmK+kXysCggEBAIF77NYg4ttsGG2OiIs2
yVBsV4w7EORIC+lG2+ZzVRSHm3QtNPeLoN6PwDtagpER2pUyjpXuxOcgE47hSUCQ
RpSjXGtj22WbKjXZ2p8mkTScFvA2btgR+O4Nx0f0eShCz1fkrt8BaKRumzrzgoNI
mcAuVOVqLLl4VkOXwsGvuH5cBVhW1sNKDc3VMYTsh34MDSJJEutFZeCokYwd6wo2
pYVdXsDmc7uhPRK3YhtBV3lrXIehNlIukyO7li+wKU7SLyneBY/huBzYrw1JBDWK
1CHqRDJm38yzpEOKhu3gefR+j1BZqev9O2tsbFJe3F/cYV1hDWR8jsZz+gfDUXja
z9oDggEGAAKCAQEAoIbxish+OZADAwMJRP8nGYVIfSkWBXvC96nfQG4tZtqB4Z14
cjOyChnMuHlQnDIWYhVVmDiIHJFGtsHUb8iPGqbpGeEmScWG4HsSnsNAK/dOKVTE
OxGaq/3+Lisg8uyTqzAR5W5OdFlCw3qhzYG6G7kHNxGicN5qLQILTQeHIJiuioiE
oDhpga7IB8pGNsXHpO40KeFe2BaZBpKnCQUF32kMnEFP9AqYnZ/io2vhCViee+O3
A5/Wjke753qo+HUPj7C41wUwvXbXNfkGpXE4nyJZb37Ed+IMQu3sE/X6A2Vgbl+F
2mpfWPo/ZC23fGe4ExyTKsD+hRIP2LlxhWI1xw==
-----END PUBLIC KEY-----
-----BEGIN RSA PUBLIC KEY-----
MIIBIjANBgkqhkiG9w0BAQEFAAOCAQ8AMIIBCgKCAQEAyjDEPJD1Fv1IJIq4mnec
oMlSve0vZOTuzDmKuMB4vfBXalKZgbp4ONL+BvWV9OPs22Smv9SAfnoQ25q8Q9so
ihzUKhaIAY2CI70ll4exbLK9FD4uTi1bqn0FdIh04UIyW6s2EqTGMkSKx9THNvAM
Kx++pPt3US2sQVEC24bWPxRN7RsBBpRjoiEamkA04ioGFhMBbas5MdCLt/fd92aR
QCBISOb6PU08fQiARK8g/wdpBUTxy9/Ud1vUnNaZtWm+eLrwdTXgHM3/LG1M4lc0
ZqHIL3rMxhae5W+j3SL3ApreiUYugv/0bCSypvJZjEXKS7SBR/+rtw0/mQpS8DpI
kwIDAQAB
-----END RSA PUBLIC KEY-----
		`)

		Convey("then parsePublicKeysFromPEM should return with an error", func() {
			keys, err := parsePublicKeysFromPEM(pemBytes)
			So(keys, ShouldNotBeNil)
			So(err, ShouldNotBeNil)
			So(len(keys), ShouldEqual, 2)
<<<<<<< HEAD
=======
			So(err.Error(), ShouldEqual, "[unsupported key type *dsa.PublicKey; x509: failed to parse public key (use ParsePKIXPublicKey instead for this key format)]")
>>>>>>> c35b5f08
			So(keys[0], ShouldHaveSameTypeAs, &ecdsa.PublicKey{})
			So(keys[1], ShouldHaveSameTypeAs, &rsa.PublicKey{})
		})
	})
}<|MERGE_RESOLUTION|>--- conflicted
+++ resolved
@@ -149,10 +149,7 @@
 			So(keys, ShouldNotBeNil)
 			So(err, ShouldNotBeNil)
 			So(len(keys), ShouldEqual, 2)
-<<<<<<< HEAD
-=======
 			So(err.Error(), ShouldEqual, "[unsupported key type *dsa.PublicKey; x509: failed to parse public key (use ParsePKIXPublicKey instead for this key format)]")
->>>>>>> c35b5f08
 			So(keys[0], ShouldHaveSameTypeAs, &ecdsa.PublicKey{})
 			So(keys[1], ShouldHaveSameTypeAs, &rsa.PublicKey{})
 		})
