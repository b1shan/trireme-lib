package cleaner

import (
	"fmt"

	"go.aporeto.io/trireme-lib/controller/constants"
	"go.aporeto.io/trireme-lib/controller/internal/supervisor/iptablesctrl"
	provider "go.aporeto.io/trireme-lib/controller/pkg/aclprovider"
	"go.aporeto.io/trireme-lib/controller/pkg/fqconfig"
	"go.aporeto.io/trireme-lib/controller/pkg/ipsetmanager"
)

// CleanAllTriremeACLs cleans up all previous Trireme ACLs. It can be called from
// other packages for housekeeping.
func CleanAllTriremeACLs() error {
	ips := provider.NewGoIPsetProvider()
<<<<<<< HEAD
	ipt, err := iptablesctrl.NewInstance(fqconfig.NewFilterQueueWithDefaults(), constants.LocalServer, ipsetmanager.CreateIPsetManager(ips, ips), nil)
=======
	ipt, err := iptablesctrl.NewInstance(fqconfig.NewFilterQueueWithDefaults(), constants.LocalServer, ipsetmanager.CreateIPsetManager(ips, ips), true)
>>>>>>> 00b3a780
	if err != nil {
		return fmt.Errorf("unable to initialize cleaning iptables controller:  %s", err)
	}

	return ipt.CleanUp()
}<|MERGE_RESOLUTION|>--- conflicted
+++ resolved
@@ -13,12 +13,9 @@
 // CleanAllTriremeACLs cleans up all previous Trireme ACLs. It can be called from
 // other packages for housekeeping.
 func CleanAllTriremeACLs() error {
+
 	ips := provider.NewGoIPsetProvider()
-<<<<<<< HEAD
-	ipt, err := iptablesctrl.NewInstance(fqconfig.NewFilterQueueWithDefaults(), constants.LocalServer, ipsetmanager.CreateIPsetManager(ips, ips), nil)
-=======
-	ipt, err := iptablesctrl.NewInstance(fqconfig.NewFilterQueueWithDefaults(), constants.LocalServer, ipsetmanager.CreateIPsetManager(ips, ips), true)
->>>>>>> 00b3a780
+	ipt, err := iptablesctrl.NewInstance(fqconfig.NewFilterQueueWithDefaults(), constants.LocalServer, ipsetmanager.CreateIPsetManager(ips, ips), true, nil)
 	if err != nil {
 		return fmt.Errorf("unable to initialize cleaning iptables controller:  %s", err)
 	}
