package connection

import (
	"fmt"
	"sync"
	"time"

	"go.aporeto.io/trireme-lib/controller/internal/enforcer/nfqdatapath/afinetrawsocket"
	"go.aporeto.io/trireme-lib/controller/pkg/claimsheader"
	"go.aporeto.io/trireme-lib/controller/pkg/packet"
	"go.aporeto.io/trireme-lib/controller/pkg/pucontext"
	"go.aporeto.io/trireme-lib/policy"
	"go.aporeto.io/trireme-lib/utils/cache"
	"go.aporeto.io/trireme-lib/utils/crypto"
	"go.uber.org/zap"
)

// TCPFlowState identifies the constants of the state of a TCP connectioncon
type TCPFlowState int

// UDPFlowState identifies the constants of the state of a UDP connection.
type UDPFlowState int

// ProxyConnState identifies the constants of the state of a proxied connection
type ProxyConnState int

const (

	// TCPSynSend is the state where the Syn packets has been send, but no response has been received
	TCPSynSend TCPFlowState = iota

	// TCPSynReceived indicates that the syn packet has been received
	TCPSynReceived

	// TCPSynAckSend indicates that the SynAck packet has been send
	TCPSynAckSend

	// TCPSynAckReceived is the state where the SynAck has been received
	TCPSynAckReceived

	// TCPAckSend indicates that the ack packets has been sent
	TCPAckSend

	// TCPAckProcessed is the state that the negotiation has been completed
	TCPAckProcessed

	// TCPData indicates that the packets are now data packets
	TCPData

	// UnknownState indicates that this an existing connection in the uknown state.
	UnknownState
)

const (
	// ClientTokenSend Init token send for client
	ClientTokenSend ProxyConnState = iota

	// ServerReceivePeerToken -- waiting to receive peer token
	ServerReceivePeerToken

	// ServerSendToken -- Send our own token and the client tokens
	ServerSendToken

	// ClientPeerTokenReceive -- Receive signed tokens from server
	ClientPeerTokenReceive

	// ClientSendSignedPair -- Sign the (token/nonce pair) and send
	ClientSendSignedPair

	// ServerAuthenticatePair -- Authenticate pair of tokens
	ServerAuthenticatePair
)

const (
	// UDPStart is the state where a syn will be sent.
	UDPStart UDPFlowState = iota

	// UDPClientSendSyn is the state where a syn has been sent.
	UDPClientSendSyn

	// UDPClientSendAck  is the state where application side has send the ACK.
	UDPClientSendAck

	// UDPReceiverSendSynAck is the state where syn ack packet has been sent.
	UDPReceiverSendSynAck

	// UDPReceiverProcessedAck is the state that the negotiation has been completed.
	UDPReceiverProcessedAck

	// UDPData is the state where data is being transmitted.
	UDPData
)

// MaximumUDPQueueLen is the maximum number of UDP packets buffered.
const MaximumUDPQueueLen = 50

const (

	// RejectReported represents that flow was reported as rejected
	RejectReported bool = true

	// AcceptReported represents that flow was reported as accepted
	AcceptReported bool = false
)

// AuthInfo keeps authentication information about a connection
type AuthInfo struct {
	LocalContext         []byte
	RemoteContext        []byte
	RemoteContextID      string
	RemotePublicKey      interface{}
	RemoteIP             string
	RemotePort           string
	LocalServiceContext  []byte
	RemoteServiceContext []byte
}

// PingConfig holds ping configuration per connection.
type PingConfig struct {
	StartTime   time.Time
	Type        claimsheader.PingType
	Passthrough bool
	SessionID   string
	Request     int
}

// TCPConnection is information regarding TCP Connection
type TCPConnection struct {
	sync.RWMutex

	state TCPFlowState
	Auth  AuthInfo

	// Debugging Information
	flowReported int

	// ServiceData allows services to associate state with a connection
	ServiceData interface{}

	// Context is the pucontext.PUContext that is associated with this connection
	// Minimizes the number of caches and lookups
	Context *pucontext.PUContext

	// TimeOut signals the timeout to be used by the state machines
	TimeOut time.Duration

	// Debugging information - pushed to the end for compact structure
	flowLastReporting bool

	// ServiceConnection indicates that this connection is handled by a service
	ServiceConnection bool

	// LoopbackConnection indicates that this connections is within the same pu context.
	loopbackConnection bool

	// ReportFlowPolicy holds the last matched observed policy
	ReportFlowPolicy *policy.FlowPolicy

	// PacketFlowPolicy holds the last matched actual policy
	PacketFlowPolicy *policy.FlowPolicy

	// MarkForDeletion -- this is is used only in conjunction with serviceconnection. Its a hint for us if we have a fin for an earlier connection
	// and this is reused port flow.
	MarkForDeletion bool

	RetransmittedSynAck bool

<<<<<<< HEAD
	expiredConnection bool
=======
	PingConfig *PingConfig
>>>>>>> 10e819b4
}

// TCPConnectionExpirationNotifier handles processing the expiration of an element
func TCPConnectionExpirationNotifier(c cache.DataStore, id interface{}, item interface{}) {

	if conn, ok := item.(*TCPConnection); ok {
		conn.Cleanup(true)
	}
}

// String returns a printable version of connection
func (c *TCPConnection) String() string {
	return fmt.Sprintf("state:%d auth: %+v", c.state, c.Auth)
}

// GetState is used to return the state
func (c *TCPConnection) GetState() TCPFlowState {
	return c.state
}

// SetState is used to setup the state for the TCP connection
func (c *TCPConnection) SetState(state TCPFlowState) {
	c.state = state
}

// SetReported is used to track if a flow is reported
func (c *TCPConnection) SetReported(flowState bool) {

	c.flowReported++

	if c.flowReported > 1 && c.flowLastReporting != flowState {
		zap.L().Info("Connection reported multiple times",
			zap.Int("report count", c.flowReported),
			zap.Bool("previous", c.flowLastReporting),
			zap.Bool("next", flowState),
		)
	}

	c.flowLastReporting = flowState
}

// Cleanup will provide information when a connection is removed by a timer.
func (c *TCPConnection) Cleanup(expiration bool) {
	c.Lock()
	// Logging information
	if c.flowReported == 0 {
		zap.L().Error("Connection not reported",
			zap.String("connection", c.String()))
	}

	if !c.expiredConnection && c.state != TCPData {
		c.expiredConnection = true
		c.Context.IncrementCounters(pucontext.ErrTCPConnectionsExpired)
	}
	c.Unlock()
}

// SetLoopbackConnection sets LoopbackConnection field.
func (c *TCPConnection) SetLoopbackConnection(isLoopback bool) {
	// Logging information
	c.loopbackConnection = isLoopback
}

// IsLoopbackConnection sets LoopbackConnection field.
func (c *TCPConnection) IsLoopbackConnection() bool {
	// Logging information
	return c.loopbackConnection
}

// NewTCPConnection returns a TCPConnection information struct
func NewTCPConnection(context *pucontext.PUContext, p *packet.Packet) *TCPConnection {

	nonce, err := crypto.GenerateRandomBytes(16)
	if err != nil {
		return nil
	}

	return &TCPConnection{
		PingConfig: &PingConfig{},
		state:      TCPSynSend,
		Context:    context,
		Auth: AuthInfo{
			LocalContext: nonce,
		},
	}
}

// ProxyConnection is a record to keep state of proxy auth
type ProxyConnection struct {
	sync.Mutex

	state            ProxyConnState
	Auth             AuthInfo
	ReportFlowPolicy *policy.FlowPolicy
	PacketFlowPolicy *policy.FlowPolicy
	reported         bool
}

// NewProxyConnection returns a new Proxy Connection
func NewProxyConnection() *ProxyConnection {
	nonce, err := crypto.GenerateRandomBytes(16)
	if err != nil {
		return nil
	}

	return &ProxyConnection{
		state: ClientTokenSend,
		Auth: AuthInfo{
			LocalContext: nonce,
		},
	}
}

// GetState returns the state of a proxy connection
func (c *ProxyConnection) GetState() ProxyConnState {

	return c.state
}

// SetState is used to setup the state for the Proxy Connection
func (c *ProxyConnection) SetState(state ProxyConnState) {

	c.state = state
}

// SetReported sets the flag to reported when the conn is reported
func (c *ProxyConnection) SetReported(reported bool) {
	c.reported = reported
}

// UDPConnection is information regarding UDP connection.
type UDPConnection struct {
	sync.RWMutex

	state   UDPFlowState
	Context *pucontext.PUContext
	Auth    AuthInfo
	// Debugging Information
	flowReported int

	ReportFlowPolicy *policy.FlowPolicy
	PacketFlowPolicy *policy.FlowPolicy
	// ServiceData allows services to associate state with a connection
	ServiceData interface{}

	// PacketQueue indicates app UDP packets queued while authorization is in progress.
	PacketQueue chan *packet.Packet
	Writer      afinetrawsocket.SocketWriter
	// Debugging information - pushed to the end for compact structure
	flowLastReporting bool
	// ServiceConnection indicates that this connection is handled by a service
	ServiceConnection bool

	// Stop channels for restransmissions
	synStop    chan bool
	synAckStop chan bool
	ackStop    chan bool

	TestIgnore           bool
	udpQueueFullDropCntr uint64
	expiredConnection    bool
}

// NewUDPConnection returns UDPConnection struct.
func NewUDPConnection(context *pucontext.PUContext, writer afinetrawsocket.SocketWriter) *UDPConnection {

	nonce, err := crypto.GenerateRandomBytes(16)
	if err != nil {
		return nil
	}

	return &UDPConnection{
		state:       UDPStart,
		Context:     context,
		PacketQueue: make(chan *packet.Packet, MaximumUDPQueueLen),
		Writer:      writer,
		Auth: AuthInfo{
			LocalContext: nonce,
		},
		synStop:    make(chan bool),
		synAckStop: make(chan bool),
		ackStop:    make(chan bool),
		TestIgnore: true,
	}
}

// SynStop issues a stop on the synStop channel.
func (c *UDPConnection) SynStop() {
	select {
	case c.synStop <- true:
	default:
		zap.L().Debug("Packet loss - channel was already done")
	}

}

// SynAckStop issues a stop in the synAckStop channel.
func (c *UDPConnection) SynAckStop() {
	select {
	case c.synAckStop <- true:
	default:
		zap.L().Debug("Packet loss - channel was already done")
	}
}

// AckStop issues a stop in the Ack channel.
func (c *UDPConnection) AckStop() {
	select {
	case c.ackStop <- true:
	default:
		zap.L().Debug("Packet loss - channel was already done")
	}

}

// SynChannel returns the SynStop channel.
func (c *UDPConnection) SynChannel() chan bool {
	return c.synStop

}

// SynAckChannel returns the SynAck stop channel.
func (c *UDPConnection) SynAckChannel() chan bool {
	return c.synAckStop
}

// AckChannel returns the Ack stop channel.
func (c *UDPConnection) AckChannel() chan bool {
	return c.ackStop
}

// GetState is used to get state of UDP Connection.
func (c *UDPConnection) GetState() UDPFlowState {
	return c.state
}

// SetState is used to setup the state for the UDP Connection.
func (c *UDPConnection) SetState(state UDPFlowState) {
	c.state = state
}

// QueuePackets queues UDP packets till the flow is authenticated.
func (c *UDPConnection) QueuePackets(udpPacket *packet.Packet) (err error) {
	buffer := make([]byte, len(udpPacket.GetBuffer(0)))
	copy(buffer, udpPacket.GetBuffer(0))

	copyPacket, err := packet.New(packet.PacketTypeApplication, buffer, udpPacket.Mark, true)
	if err != nil {
		return fmt.Errorf("Unable to copy packets to queue:%s", err)
	}

	select {
	case c.PacketQueue <- copyPacket:
	default:
		// connection object is always locked.
		c.udpQueueFullDropCntr++
		return fmt.Errorf("Queue is full")
	}

	return nil
}

// DropPackets drops packets on errors during Authorization.
func (c *UDPConnection) DropPackets() {
	close(c.PacketQueue)
	c.PacketQueue = make(chan *packet.Packet, MaximumUDPQueueLen)
}

// ReadPacket reads a packet from the queue.
func (c *UDPConnection) ReadPacket() *packet.Packet {
	select {
	case p := <-c.PacketQueue:
		return p
	default:
		return nil
	}
}

// SetReported is used to track if a flow is reported
func (c *UDPConnection) SetReported(flowState bool) {
	c.flowReported++

	if c.flowReported > 1 && c.flowLastReporting != flowState {
		zap.L().Info("Connection reported multiple times",
			zap.Int("report count", c.flowReported),
			zap.Bool("previous", c.flowLastReporting),
			zap.Bool("next", flowState),
		)
	}

	c.flowLastReporting = flowState
}

// Cleanup is called on cache expiry of the connection to record incomplete connections
func (c *UDPConnection) Cleanup(expired bool) {
	c.Lock()
	// Logging information
	if c.flowReported == 0 {
		zap.L().Error("Connection not reported",
			zap.String("connection", c.String()))
	}

	if !c.expiredConnection && c.state != UDPData {
		c.expiredConnection = true
		c.Context.IncrementCounters(pucontext.ErrUDPConnectionsExpired)
	}
	c.Unlock()
}

// String returns a printable version of connection
func (c *UDPConnection) String() string {

	return fmt.Sprintf("udp-conn state:%d auth: %+v", c.state, c.Auth)
}

// UDPConnectionExpirationNotifier expiration notifier when cache entry expires
func UDPConnectionExpirationNotifier(c cache.DataStore, id interface{}, item interface{}) {

	if conn, ok := item.(*UDPConnection); ok {
		conn.Cleanup(true)
	}
}<|MERGE_RESOLUTION|>--- conflicted
+++ resolved
@@ -165,11 +165,10 @@
 
 	RetransmittedSynAck bool
 
-<<<<<<< HEAD
 	expiredConnection bool
-=======
+
+	// PingConfig is the config of the enforcer ping diagnostic feature
 	PingConfig *PingConfig
->>>>>>> 10e819b4
 }
 
 // TCPConnectionExpirationNotifier handles processing the expiration of an element
