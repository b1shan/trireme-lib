--- conflicted
+++ resolved
@@ -323,11 +323,7 @@
 				err := server.InitEnforcer(rpcwrperreq, &rpcwrperres)
 
 				Convey("Then I should get error", func() {
-<<<<<<< HEAD
-					So(err, ShouldResemble, errors.New("init message authentication failed: "))
-=======
 					So(err, ShouldResemble, errors.New("init message authentication failed"))
->>>>>>> dc6e7b88
 				})
 			})
 
