package controller

import (
	"fmt"
	"sync"
	"time"

	"github.com/blang/semver"
	"go.aporeto.io/trireme-lib/collector"
	"go.aporeto.io/trireme-lib/common"
	"go.aporeto.io/trireme-lib/controller/constants"
	"go.aporeto.io/trireme-lib/controller/internal/enforcer"
	enforcerproxy "go.aporeto.io/trireme-lib/controller/internal/enforcer/proxy"
	"go.aporeto.io/trireme-lib/controller/internal/supervisor"
	supervisornoop "go.aporeto.io/trireme-lib/controller/internal/supervisor/noop"
	"go.aporeto.io/trireme-lib/controller/pkg/env"
	"go.aporeto.io/trireme-lib/controller/pkg/fqconfig"
	"go.aporeto.io/trireme-lib/controller/pkg/ipsetmanager"
	"go.aporeto.io/trireme-lib/controller/pkg/packetprocessor"
	"go.aporeto.io/trireme-lib/controller/pkg/secrets"
	"go.aporeto.io/trireme-lib/controller/runtime"

	"go.aporeto.io/trireme-lib/policy"
	"go.uber.org/zap"
)

// config specifies all configurations accepted by trireme to start.
type config struct {
	// Required Parameters.
	serverID string

	// External Interface implementations that we allow to plugin to components.
	collector collector.EventCollector
	service   packetprocessor.PacketProcessor
	secret    secrets.Secrets

	// Configurations for fine tuning internal components.
	mode                   constants.ModeType
	fq                     *fqconfig.FilterQueue
	linuxProcess           bool
	mutualAuth             bool
	packetLogs             bool
	validity               time.Duration
	procMountPoint         string
	externalIPcacheTimeout time.Duration
	runtimeCfg             *runtime.Configuration
	runtimeErrorChannel    chan *policy.RuntimeError
	remoteParameters       *env.RemoteParameters
	tokenIssuer            common.ServiceTokenIssuer
	binaryTokens           bool
	aclmanager             ipsetmanager.ACLManager
	ipv6Enabled            bool
	agentVersion           semver.Version
}

// Option is provided using functional arguments.
type Option func(*config)

//OptionIPv6Enable is an option to enable ipv6
func OptionIPv6Enable(ipv6Enabled bool) Option {
	return func(cfg *config) {
		cfg.ipv6Enabled = ipv6Enabled
	}
}

//OptionIPSetManager is an option to provide ipsetmanager
func OptionIPSetManager(manager ipsetmanager.ACLManager) Option {
	return func(cfg *config) {
		cfg.aclmanager = manager
	}
}

// OptionCollector is an option to provide an external collector implementation.
func OptionCollector(c collector.EventCollector) Option {
	return func(cfg *config) {
		cfg.collector = c
	}
}

// OptionDatapathService is an option to provide an external datapath service implementation.
func OptionDatapathService(s packetprocessor.PacketProcessor) Option {
	return func(cfg *config) {
		cfg.service = s
	}
}

// OptionSecret is an option to provide an external datapath service implementation.
func OptionSecret(s secrets.Secrets) Option {
	return func(cfg *config) {
		cfg.secret = s
	}
}

// OptionEnforceLinuxProcess is an option to request support for linux process support.
func OptionEnforceLinuxProcess() Option {
	return func(cfg *config) {
		cfg.linuxProcess = true
	}
}

// OptionEnforceFqConfig is an option to override filter queues.
func OptionEnforceFqConfig(f *fqconfig.FilterQueue) Option {
	return func(cfg *config) {
		cfg.fq = f
	}
}

// OptionDisableMutualAuth is an option to disable MutualAuth (enabled by default)
func OptionDisableMutualAuth() Option {
	return func(cfg *config) {
		cfg.mutualAuth = false
	}
}

// OptionRuntimeConfiguration is an option to provide target network configuration.
func OptionRuntimeConfiguration(c *runtime.Configuration) Option {
	return func(cfg *config) {
		cfg.runtimeCfg = c
	}
}

// OptionProcMountPoint is an option to provide proc mount point.
func OptionProcMountPoint(p string) Option {
	return func(cfg *config) {
		cfg.procMountPoint = p
	}
}

// OptionRuntimeErrorChannel configures the error channel for the policy engine.
func OptionRuntimeErrorChannel(errorChannel chan *policy.RuntimeError) Option {
	return func(cfg *config) {
		cfg.runtimeErrorChannel = errorChannel
	}

}

// OptionPacketLogs is an option to enable packet level logging.
func OptionPacketLogs() Option {
	return func(cfg *config) {
		cfg.packetLogs = true
	}
}

// OptionRemoteParameters is an option to set the parameters for the remote
func OptionRemoteParameters(p *env.RemoteParameters) Option {
	return func(cfg *config) {
		cfg.remoteParameters = p
	}
}

// OptionTokenIssuer provides the token issuer.
func OptionTokenIssuer(t common.ServiceTokenIssuer) Option {
	return func(cfg *config) {
		cfg.tokenIssuer = t
	}
}

// OptionBinaryTokens enables the binary token datapath
func OptionBinaryTokens(b bool) Option {
	return func(cfg *config) {
		cfg.binaryTokens = b
	}
}

// OptionAgentVersion is an option to set agent version.
func OptionAgentVersion(v semver.Version) Option {
	return func(cfg *config) {
		cfg.agentVersion = v
	}
}

func (t *trireme) newEnforcers() error {
	zap.L().Debug("LinuxProcessSupport", zap.Bool("Status", t.config.linuxProcess))
	var err error
	if t.config.linuxProcess {
		t.enforcers[constants.LocalServer], err = enforcer.New(
			t.config.mutualAuth,
			t.config.fq,
			t.config.collector,
			t.config.service,
			t.config.secret,
			t.config.serverID,
			t.config.validity,
			constants.LocalServer,
			t.config.procMountPoint,
			t.config.externalIPcacheTimeout,
			t.config.packetLogs,
			t.config.runtimeCfg,
			t.config.tokenIssuer,
			t.config.binaryTokens,
			t.config.aclmanager,
			t.config.agentVersion,
		)
		if err != nil {
			return fmt.Errorf("Failed to initialize LocalServer enforcer: %s ", err)
		}
<<<<<<< HEAD
		err = t.setupEnvoyAuthorizer()
=======
		t.enforcers[constants.LocalEnvoyAuthorizer], err = enforcer.New(
			t.config.mutualAuth,
			t.config.fq,
			t.config.collector,
			t.config.service,
			t.config.secret,
			t.config.serverID,
			t.config.validity,
			constants.LocalEnvoyAuthorizer,
			t.config.procMountPoint,
			t.config.externalIPcacheTimeout,
			t.config.packetLogs,
			t.config.runtimeCfg,
			t.config.tokenIssuer,
			t.config.binaryTokens,
			t.config.aclmanager,
			t.config.agentVersion,
		)
>>>>>>> 10e819b4
		if err != nil {
			return fmt.Errorf("Failed to initialize LocalEnvoyAuthorizer enforcer: %s ", err)
		}
	}

	zap.L().Debug("TriremeMode", zap.Int("Status", int(t.config.mode)))
	if t.config.mode == constants.RemoteContainer {
		enforcerProxy := enforcerproxy.NewProxyEnforcer(
			t.config.mutualAuth,
			t.config.fq,
			t.config.collector,
			t.config.secret,
			t.config.serverID,
			t.config.validity,
			"enforce",
			t.config.procMountPoint,
			t.config.externalIPcacheTimeout,
			t.config.packetLogs,
			t.config.runtimeCfg,
			t.config.runtimeErrorChannel,
			t.config.remoteParameters,
			t.config.tokenIssuer,
			t.config.binaryTokens,
			t.config.ipv6Enabled,
		)
		t.enforcers[constants.RemoteContainer] = enforcerProxy
		t.enforcers[constants.RemoteContainerEnvoyAuthorizer] = enforcerProxy
	}

	zap.L().Debug("TriremeMode", zap.Int("Status", int(t.config.mode)))
	if t.config.mode == constants.Sidecar {
		t.enforcers[constants.Sidecar], err = enforcer.New(
			t.config.mutualAuth,
			t.config.fq,
			t.config.collector,
			t.config.service,
			t.config.secret,
			t.config.serverID,
			t.config.validity,
			constants.Sidecar,
			t.config.procMountPoint,
			t.config.externalIPcacheTimeout,
			t.config.packetLogs,
			t.config.runtimeCfg,
			t.config.tokenIssuer,
			t.config.binaryTokens,
			t.config.aclmanager,
			t.config.agentVersion,
		)
		if err != nil {
			return fmt.Errorf("Failed to initialize sidecar enforcer: %s ", err)
		}
	}

	return nil
}

func (t *trireme) newSupervisors() error {

	noopSup := supervisornoop.NewNoopSupervisor()

	if t.config.linuxProcess {
		sup, err := supervisor.NewSupervisor(
			t.config.collector,
			t.enforcers[constants.LocalServer],
			constants.LocalServer,
			t.config.runtimeCfg,
			t.config.service,
			t.config.aclmanager,
			t.config.ipv6Enabled,
		)
		if err != nil {
			return fmt.Errorf("Could Not create process supervisor :: received error %v", err)
		}

		t.supervisors[constants.LocalServer] = sup
		err = t.setupEnvoySupervisor(noopSup)
		if err != nil {
			return fmt.Errorf("Could Not create envoy supervisor :: received error %v", err)
		}
	}

	if t.config.mode == constants.RemoteContainer {
		t.supervisors[constants.RemoteContainer] = noopSup
		t.supervisors[constants.RemoteContainerEnvoyAuthorizer] = noopSup
	}

	if t.config.mode == constants.Sidecar {
		s, err := supervisor.NewSupervisor(
			t.config.collector,
			t.enforcers[constants.Sidecar],
			constants.Sidecar,
			t.config.runtimeCfg,
			t.config.service,
			t.config.aclmanager,
			t.config.ipv6Enabled,
		)
		if err != nil {
			return fmt.Errorf("Could Not create process sidecar supervisor :: received error %v", err)
		}
		t.supervisors[constants.Sidecar] = s
	}

	return nil
}

// newTrireme returns a reference to the trireme object based on the parameter subelements.
func newTrireme(c *config) TriremeController {

	var err error

	t := &trireme{
		config:               c,
		enforcers:            map[constants.ModeType]enforcer.Enforcer{},
		supervisors:          map[constants.ModeType]supervisor.Supervisor{},
		puTypeToEnforcerType: map[common.PUType]constants.ModeType{},
		locks:                sync.Map{},
		enablingTrace:        make(chan *traceTrigger, 10),
	}

	zap.L().Debug("Creating Enforcers")
	if err = t.newEnforcers(); err != nil {
		zap.L().Error("Unable to create datapath enforcers", zap.Error(err))
		return nil
	}

	zap.L().Debug("Creating Supervisors")
	if err = t.newSupervisors(); err != nil {
		zap.L().Error("Unable to start datapath supervisor", zap.Error(err))
		return nil
	}

	if c.linuxProcess {
		t.puTypeToEnforcerType[common.LinuxProcessPU] = constants.LocalServer
		t.puTypeToEnforcerType[common.UIDLoginPU] = constants.LocalServer
		t.puTypeToEnforcerType[common.HostPU] = constants.LocalServer
		t.puTypeToEnforcerType[common.HostNetworkPU] = constants.LocalServer
		t.puTypeToEnforcerType[common.SSHSessionPU] = constants.LocalServer
	}

	if t.config.mode == constants.RemoteContainer {
		t.puTypeToEnforcerType[common.ContainerPU] = constants.RemoteContainer
		t.puTypeToEnforcerType[common.KubernetesPU] = constants.RemoteContainer
	}

	if t.config.mode == constants.Sidecar {
		t.puTypeToEnforcerType[common.ContainerPU] = constants.Sidecar
	}

	return t
}<|MERGE_RESOLUTION|>--- conflicted
+++ resolved
@@ -194,28 +194,7 @@
 		if err != nil {
 			return fmt.Errorf("Failed to initialize LocalServer enforcer: %s ", err)
 		}
-<<<<<<< HEAD
 		err = t.setupEnvoyAuthorizer()
-=======
-		t.enforcers[constants.LocalEnvoyAuthorizer], err = enforcer.New(
-			t.config.mutualAuth,
-			t.config.fq,
-			t.config.collector,
-			t.config.service,
-			t.config.secret,
-			t.config.serverID,
-			t.config.validity,
-			constants.LocalEnvoyAuthorizer,
-			t.config.procMountPoint,
-			t.config.externalIPcacheTimeout,
-			t.config.packetLogs,
-			t.config.runtimeCfg,
-			t.config.tokenIssuer,
-			t.config.binaryTokens,
-			t.config.aclmanager,
-			t.config.agentVersion,
-		)
->>>>>>> 10e819b4
 		if err != nil {
 			return fmt.Errorf("Failed to initialize LocalEnvoyAuthorizer enforcer: %s ", err)
 		}
