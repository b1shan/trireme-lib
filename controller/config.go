--- conflicted
+++ resolved
@@ -49,11 +49,8 @@
 	tokenIssuer            common.ServiceTokenIssuer
 	binaryTokens           bool
 	aclmanager             ipsetmanager.ACLManager
-<<<<<<< HEAD
+	ipv6Enabled            bool
 	agentVersion           semver.Version
-=======
-	ipv6Enabled            bool
->>>>>>> dc2c1e94
 }
 
 // Option is provided using functional arguments.
