--- conflicted
+++ resolved
@@ -27,17 +27,6 @@
 // TODO: only used in autoport detection, and a bad usage as well
 func GetCgroupList() []string {
 	var cgroupList []string
-<<<<<<< HEAD
-	cgroupBasePath, _ := getCgroupBasePath()
-
-	filelist, err := ioutil.ReadDir(filepath.Join(cgroupBasePath, TriremeBasePath))
-	if err != nil {
-		return cgroupList
-	}
-	for _, file := range filelist {
-		if file.IsDir() {
-			cgroupList = append(cgroupList, file.Name())
-=======
 
 	// iterate over our different base paths from the different cgroup base paths
 	for _, baseCgroupPath := range []string{common.TriremeCgroupPath, common.TriremeUIDCgroupPath, common.TriremeDockerHostNetwork} {
@@ -48,7 +37,7 @@
 					cgroupList = append(cgroupList, filepath.Join(baseCgroupPath, file.Name()))
 				}
 			}
->>>>>>> 4eb90abe
+
 		}
 	}
 	return cgroupList
@@ -57,25 +46,18 @@
 // ListCgroupProcesses lists the cgroups that trireme has created
 // TODO: only used in autoport detection, and a bad usage as well
 func ListCgroupProcesses(cgroupname string) ([]string, error) {
-<<<<<<< HEAD
+
 	cgroupBasePath, err := getCgroupBasePath()
 	if err != nil {
 		return nil, err
 	}
 	_, err = os.Stat(filepath.Join(cgroupBasePath, TriremeBasePath, cgroupname))
-=======
 
-	_, err := os.Stat(filepath.Join(basePath, cgroupname))
->>>>>>> 4eb90abe
 	if os.IsNotExist(err) {
 		return []string{}, fmt.Errorf("cgroup %s does not exist: %s", cgroupname, err)
 	}
 
-<<<<<<< HEAD
 	data, err := ioutil.ReadFile(filepath.Join(cgroupBasePath, TriremeBasePath, cgroupname, "cgroup.procs"))
-=======
-	data, err := ioutil.ReadFile(filepath.Join(basePath, cgroupname, "cgroup.procs"))
->>>>>>> 4eb90abe
 	if err != nil {
 		return []string{}, fmt.Errorf("cannot read procs file: %s", err)
 	}
@@ -94,12 +76,8 @@
 // GetAssignedMarkVal -- returns the mark val assigned to the group
 // TODO: looks like dead code
 func GetAssignedMarkVal(cgroupName string) string {
-<<<<<<< HEAD
 
 	mark, err := ioutil.ReadFile(filepath.Join(basePath, TriremeBasePath, cgroupName, markFile))
-=======
-	mark, err := ioutil.ReadFile(filepath.Join(basePath, cgroupName, markFile))
->>>>>>> 4eb90abe
 
 	if err != nil || len(mark) < 1 {
 		zap.L().Error("Unable to read markval for cgroup", zap.String("Cgroup Name", cgroupName), zap.Error(err))
